--- conflicted
+++ resolved
@@ -130,11 +130,5 @@
 
 .PHONY: run-vixl-tests
 run-vixl-tests: cctest_vixl
-<<<<<<< HEAD
 	$(HOST_OUT)/bin/cctest_vixl --run_all
-	@echo vixl tests PASSED
-endif
-=======
-	$(ANDROID_HOST_OUT)/bin/cctest_vixl --run_all
-	@echo vixl tests PASSED
->>>>>>> da183d98
+	@echo vixl tests PASSED