// Copyright 2015, VIXL authors
// All rights reserved.
//
// Redistribution and use in source and binary forms, with or without
// modification, are permitted provided that the following conditions are met:
//
//   * Redistributions of source code must retain the above copyright notice,
//     this list of conditions and the following disclaimer.
//   * Redistributions in binary form must reproduce the above copyright notice,
//     this list of conditions and the following disclaimer in the documentation
//     and/or other materials provided with the distribution.
//   * Neither the name of ARM Limited nor the names of its contributors may be
//     used to endorse or promote products derived from this software without
//     specific prior written permission.
//
// THIS SOFTWARE IS PROVIDED BY THE COPYRIGHT HOLDERS CONTRIBUTORS "AS IS" AND
// ANY EXPRESS OR IMPLIED WARRANTIES, INCLUDING, BUT NOT LIMITED TO, THE IMPLIED
// WARRANTIES OF MERCHANTABILITY AND FITNESS FOR A PARTICULAR PURPOSE ARE
// DISCLAIMED. IN NO EVENT SHALL THE COPYRIGHT OWNER OR CONTRIBUTORS BE LIABLE
// FOR ANY DIRECT, INDIRECT, INCIDENTAL, SPECIAL, EXEMPLARY, OR CONSEQUENTIAL
// DAMAGES (INCLUDING, BUT NOT LIMITED TO, PROCUREMENT OF SUBSTITUTE GOODS OR
// SERVICES; LOSS OF USE, DATA, OR PROFITS; OR BUSINESS INTERRUPTION) HOWEVER
// CAUSED AND ON ANY THEORY OF LIABILITY, WHETHER IN CONTRACT, STRICT LIABILITY,
// OR TORT (INCLUDING NEGLIGENCE OR OTHERWISE) ARISING IN ANY WAY OUT OF THE USE
// OF THIS SOFTWARE, EVEN IF ADVISED OF THE POSSIBILITY OF SUCH DAMAGE.

#include <bitset>
#include <cstdlib>
#include <sstream>

#include "disasm-aarch64.h"

namespace vixl {
namespace aarch64 {

const Disassembler::FormToVisitorFnMap *Disassembler::GetFormToVisitorFnMap() {
  static const FormToVisitorFnMap form_to_visitor = {
      DEFAULT_FORM_TO_VISITOR_MAP(Disassembler),
      {"autia1716_hi_hints"_h, &Disassembler::DisassembleNoArgs},
      {"autiasp_hi_hints"_h, &Disassembler::DisassembleNoArgs},
      {"autiaz_hi_hints"_h, &Disassembler::DisassembleNoArgs},
      {"autib1716_hi_hints"_h, &Disassembler::DisassembleNoArgs},
      {"autibsp_hi_hints"_h, &Disassembler::DisassembleNoArgs},
      {"autibz_hi_hints"_h, &Disassembler::DisassembleNoArgs},
      {"axflag_m_pstate"_h, &Disassembler::DisassembleNoArgs},
      {"cfinv_m_pstate"_h, &Disassembler::DisassembleNoArgs},
      {"csdb_hi_hints"_h, &Disassembler::DisassembleNoArgs},
      {"dgh_hi_hints"_h, &Disassembler::DisassembleNoArgs},
      {"ssbb_only_barriers"_h, &Disassembler::DisassembleNoArgs},
      {"pssbb_only_barriers"_h, &Disassembler::DisassembleNoArgs},
      {"esb_hi_hints"_h, &Disassembler::DisassembleNoArgs},
      {"isb_bi_barriers"_h, &Disassembler::DisassembleNoArgs},
      {"nop_hi_hints"_h, &Disassembler::DisassembleNoArgs},
      {"pacia1716_hi_hints"_h, &Disassembler::DisassembleNoArgs},
      {"paciasp_hi_hints"_h, &Disassembler::DisassembleNoArgs},
      {"paciaz_hi_hints"_h, &Disassembler::DisassembleNoArgs},
      {"pacib1716_hi_hints"_h, &Disassembler::DisassembleNoArgs},
      {"pacibsp_hi_hints"_h, &Disassembler::DisassembleNoArgs},
      {"pacibz_hi_hints"_h, &Disassembler::DisassembleNoArgs},
      {"sev_hi_hints"_h, &Disassembler::DisassembleNoArgs},
      {"sevl_hi_hints"_h, &Disassembler::DisassembleNoArgs},
      {"wfe_hi_hints"_h, &Disassembler::DisassembleNoArgs},
      {"wfi_hi_hints"_h, &Disassembler::DisassembleNoArgs},
      {"xaflag_m_pstate"_h, &Disassembler::DisassembleNoArgs},
      {"xpaclri_hi_hints"_h, &Disassembler::DisassembleNoArgs},
      {"yield_hi_hints"_h, &Disassembler::DisassembleNoArgs},
      {"abs_asimdmisc_r"_h, &Disassembler::VisitNEON2RegMisc},
      {"cls_asimdmisc_r"_h, &Disassembler::VisitNEON2RegMisc},
      {"clz_asimdmisc_r"_h, &Disassembler::VisitNEON2RegMisc},
      {"cnt_asimdmisc_r"_h, &Disassembler::VisitNEON2RegMisc},
      {"neg_asimdmisc_r"_h, &Disassembler::VisitNEON2RegMisc},
      {"rev16_asimdmisc_r"_h, &Disassembler::VisitNEON2RegMisc},
      {"rev32_asimdmisc_r"_h, &Disassembler::VisitNEON2RegMisc},
      {"rev64_asimdmisc_r"_h, &Disassembler::VisitNEON2RegMisc},
      {"sqabs_asimdmisc_r"_h, &Disassembler::VisitNEON2RegMisc},
      {"sqneg_asimdmisc_r"_h, &Disassembler::VisitNEON2RegMisc},
      {"suqadd_asimdmisc_r"_h, &Disassembler::VisitNEON2RegMisc},
      {"urecpe_asimdmisc_r"_h, &Disassembler::VisitNEON2RegMisc},
      {"ursqrte_asimdmisc_r"_h, &Disassembler::VisitNEON2RegMisc},
      {"usqadd_asimdmisc_r"_h, &Disassembler::VisitNEON2RegMisc},
      {"not_asimdmisc_r"_h, &Disassembler::DisassembleNEON2RegLogical},
      {"rbit_asimdmisc_r"_h, &Disassembler::DisassembleNEON2RegLogical},
      {"xtn_asimdmisc_n"_h, &Disassembler::DisassembleNEON2RegExtract},
      {"sqxtn_asimdmisc_n"_h, &Disassembler::DisassembleNEON2RegExtract},
      {"uqxtn_asimdmisc_n"_h, &Disassembler::DisassembleNEON2RegExtract},
      {"sqxtun_asimdmisc_n"_h, &Disassembler::DisassembleNEON2RegExtract},
      {"shll_asimdmisc_s"_h, &Disassembler::DisassembleNEON2RegExtract},
      {"sadalp_asimdmisc_p"_h, &Disassembler::DisassembleNEON2RegAddlp},
      {"saddlp_asimdmisc_p"_h, &Disassembler::DisassembleNEON2RegAddlp},
      {"uadalp_asimdmisc_p"_h, &Disassembler::DisassembleNEON2RegAddlp},
      {"uaddlp_asimdmisc_p"_h, &Disassembler::DisassembleNEON2RegAddlp},
      {"cmeq_asimdmisc_z"_h, &Disassembler::DisassembleNEON2RegCompare},
      {"cmge_asimdmisc_z"_h, &Disassembler::DisassembleNEON2RegCompare},
      {"cmgt_asimdmisc_z"_h, &Disassembler::DisassembleNEON2RegCompare},
      {"cmle_asimdmisc_z"_h, &Disassembler::DisassembleNEON2RegCompare},
      {"cmlt_asimdmisc_z"_h, &Disassembler::DisassembleNEON2RegCompare},
      {"fcmeq_asimdmisc_fz"_h, &Disassembler::DisassembleNEON2RegFPCompare},
      {"fcmge_asimdmisc_fz"_h, &Disassembler::DisassembleNEON2RegFPCompare},
      {"fcmgt_asimdmisc_fz"_h, &Disassembler::DisassembleNEON2RegFPCompare},
      {"fcmle_asimdmisc_fz"_h, &Disassembler::DisassembleNEON2RegFPCompare},
      {"fcmlt_asimdmisc_fz"_h, &Disassembler::DisassembleNEON2RegFPCompare},
      {"fcvtl_asimdmisc_l"_h, &Disassembler::DisassembleNEON2RegFPConvert},
      {"fcvtn_asimdmisc_n"_h, &Disassembler::DisassembleNEON2RegFPConvert},
      {"fcvtxn_asimdmisc_n"_h, &Disassembler::DisassembleNEON2RegFPConvert},
      {"fabs_asimdmisc_r"_h, &Disassembler::DisassembleNEON2RegFP},
      {"fcvtas_asimdmisc_r"_h, &Disassembler::DisassembleNEON2RegFP},
      {"fcvtau_asimdmisc_r"_h, &Disassembler::DisassembleNEON2RegFP},
      {"fcvtms_asimdmisc_r"_h, &Disassembler::DisassembleNEON2RegFP},
      {"fcvtmu_asimdmisc_r"_h, &Disassembler::DisassembleNEON2RegFP},
      {"fcvtns_asimdmisc_r"_h, &Disassembler::DisassembleNEON2RegFP},
      {"fcvtnu_asimdmisc_r"_h, &Disassembler::DisassembleNEON2RegFP},
      {"fcvtps_asimdmisc_r"_h, &Disassembler::DisassembleNEON2RegFP},
      {"fcvtpu_asimdmisc_r"_h, &Disassembler::DisassembleNEON2RegFP},
      {"fcvtzs_asimdmisc_r"_h, &Disassembler::DisassembleNEON2RegFP},
      {"fcvtzu_asimdmisc_r"_h, &Disassembler::DisassembleNEON2RegFP},
      {"fneg_asimdmisc_r"_h, &Disassembler::DisassembleNEON2RegFP},
      {"frecpe_asimdmisc_r"_h, &Disassembler::DisassembleNEON2RegFP},
      {"frint32x_asimdmisc_r"_h, &Disassembler::DisassembleNEON2RegFP},
      {"frint32z_asimdmisc_r"_h, &Disassembler::DisassembleNEON2RegFP},
      {"frint64x_asimdmisc_r"_h, &Disassembler::DisassembleNEON2RegFP},
      {"frint64z_asimdmisc_r"_h, &Disassembler::DisassembleNEON2RegFP},
      {"frinta_asimdmisc_r"_h, &Disassembler::DisassembleNEON2RegFP},
      {"frinti_asimdmisc_r"_h, &Disassembler::DisassembleNEON2RegFP},
      {"frintm_asimdmisc_r"_h, &Disassembler::DisassembleNEON2RegFP},
      {"frintn_asimdmisc_r"_h, &Disassembler::DisassembleNEON2RegFP},
      {"frintp_asimdmisc_r"_h, &Disassembler::DisassembleNEON2RegFP},
      {"frintx_asimdmisc_r"_h, &Disassembler::DisassembleNEON2RegFP},
      {"frintz_asimdmisc_r"_h, &Disassembler::DisassembleNEON2RegFP},
      {"frsqrte_asimdmisc_r"_h, &Disassembler::DisassembleNEON2RegFP},
      {"fsqrt_asimdmisc_r"_h, &Disassembler::DisassembleNEON2RegFP},
      {"scvtf_asimdmisc_r"_h, &Disassembler::DisassembleNEON2RegFP},
      {"ucvtf_asimdmisc_r"_h, &Disassembler::DisassembleNEON2RegFP},
      {"smlal_asimdelem_l"_h, &Disassembler::DisassembleNEONMulByElementLong},
      {"smlsl_asimdelem_l"_h, &Disassembler::DisassembleNEONMulByElementLong},
      {"smull_asimdelem_l"_h, &Disassembler::DisassembleNEONMulByElementLong},
      {"umlal_asimdelem_l"_h, &Disassembler::DisassembleNEONMulByElementLong},
      {"umlsl_asimdelem_l"_h, &Disassembler::DisassembleNEONMulByElementLong},
      {"umull_asimdelem_l"_h, &Disassembler::DisassembleNEONMulByElementLong},
      {"sqdmull_asimdelem_l"_h, &Disassembler::DisassembleNEONMulByElementLong},
      {"sqdmlal_asimdelem_l"_h, &Disassembler::DisassembleNEONMulByElementLong},
      {"sqdmlsl_asimdelem_l"_h, &Disassembler::DisassembleNEONMulByElementLong},
      {"sdot_asimdelem_d"_h, &Disassembler::DisassembleNEONDotProdByElement},
      {"udot_asimdelem_d"_h, &Disassembler::DisassembleNEONDotProdByElement},
      {"usdot_asimdelem_d"_h, &Disassembler::DisassembleNEONDotProdByElement},
      {"sudot_asimdelem_d"_h, &Disassembler::DisassembleNEONDotProdByElement},
      {"fmlal2_asimdelem_lh"_h,
       &Disassembler::DisassembleNEONFPMulByElementLong},
      {"fmlal_asimdelem_lh"_h,
       &Disassembler::DisassembleNEONFPMulByElementLong},
      {"fmlsl2_asimdelem_lh"_h,
       &Disassembler::DisassembleNEONFPMulByElementLong},
      {"fmlsl_asimdelem_lh"_h,
       &Disassembler::DisassembleNEONFPMulByElementLong},
      {"fcmla_asimdelem_c_h"_h,
       &Disassembler::DisassembleNEONComplexMulByElement},
      {"fcmla_asimdelem_c_s"_h,
       &Disassembler::DisassembleNEONComplexMulByElement},
      {"fmla_asimdelem_rh_h"_h,
       &Disassembler::DisassembleNEONHalfFPMulByElement},
      {"fmls_asimdelem_rh_h"_h,
       &Disassembler::DisassembleNEONHalfFPMulByElement},
      {"fmulx_asimdelem_rh_h"_h,
       &Disassembler::DisassembleNEONHalfFPMulByElement},
      {"fmul_asimdelem_rh_h"_h,
       &Disassembler::DisassembleNEONHalfFPMulByElement},
      {"fmla_asimdelem_r_sd"_h, &Disassembler::DisassembleNEONFPMulByElement},
      {"fmls_asimdelem_r_sd"_h, &Disassembler::DisassembleNEONFPMulByElement},
      {"fmulx_asimdelem_r_sd"_h, &Disassembler::DisassembleNEONFPMulByElement},
      {"fmul_asimdelem_r_sd"_h, &Disassembler::DisassembleNEONFPMulByElement},
      {"mla_asimdsame_only"_h, &Disassembler::DisassembleNEON3SameNoD},
      {"mls_asimdsame_only"_h, &Disassembler::DisassembleNEON3SameNoD},
      {"mul_asimdsame_only"_h, &Disassembler::DisassembleNEON3SameNoD},
      {"saba_asimdsame_only"_h, &Disassembler::DisassembleNEON3SameNoD},
      {"sabd_asimdsame_only"_h, &Disassembler::DisassembleNEON3SameNoD},
      {"shadd_asimdsame_only"_h, &Disassembler::DisassembleNEON3SameNoD},
      {"shsub_asimdsame_only"_h, &Disassembler::DisassembleNEON3SameNoD},
      {"smaxp_asimdsame_only"_h, &Disassembler::DisassembleNEON3SameNoD},
      {"smax_asimdsame_only"_h, &Disassembler::DisassembleNEON3SameNoD},
      {"sminp_asimdsame_only"_h, &Disassembler::DisassembleNEON3SameNoD},
      {"smin_asimdsame_only"_h, &Disassembler::DisassembleNEON3SameNoD},
      {"srhadd_asimdsame_only"_h, &Disassembler::DisassembleNEON3SameNoD},
      {"uaba_asimdsame_only"_h, &Disassembler::DisassembleNEON3SameNoD},
      {"uabd_asimdsame_only"_h, &Disassembler::DisassembleNEON3SameNoD},
      {"uhadd_asimdsame_only"_h, &Disassembler::DisassembleNEON3SameNoD},
      {"uhsub_asimdsame_only"_h, &Disassembler::DisassembleNEON3SameNoD},
      {"umaxp_asimdsame_only"_h, &Disassembler::DisassembleNEON3SameNoD},
      {"umax_asimdsame_only"_h, &Disassembler::DisassembleNEON3SameNoD},
      {"uminp_asimdsame_only"_h, &Disassembler::DisassembleNEON3SameNoD},
      {"umin_asimdsame_only"_h, &Disassembler::DisassembleNEON3SameNoD},
      {"urhadd_asimdsame_only"_h, &Disassembler::DisassembleNEON3SameNoD},
      {"and_asimdsame_only"_h, &Disassembler::DisassembleNEON3SameLogical},
      {"bic_asimdsame_only"_h, &Disassembler::DisassembleNEON3SameLogical},
      {"bif_asimdsame_only"_h, &Disassembler::DisassembleNEON3SameLogical},
      {"bit_asimdsame_only"_h, &Disassembler::DisassembleNEON3SameLogical},
      {"bsl_asimdsame_only"_h, &Disassembler::DisassembleNEON3SameLogical},
      {"eor_asimdsame_only"_h, &Disassembler::DisassembleNEON3SameLogical},
      {"orr_asimdsame_only"_h, &Disassembler::DisassembleNEON3SameLogical},
      {"orn_asimdsame_only"_h, &Disassembler::DisassembleNEON3SameLogical},
      {"pmul_asimdsame_only"_h, &Disassembler::DisassembleNEON3SameLogical},
      {"fmlal2_asimdsame_f"_h, &Disassembler::DisassembleNEON3SameFHM},
      {"fmlal_asimdsame_f"_h, &Disassembler::DisassembleNEON3SameFHM},
      {"fmlsl2_asimdsame_f"_h, &Disassembler::DisassembleNEON3SameFHM},
      {"fmlsl_asimdsame_f"_h, &Disassembler::DisassembleNEON3SameFHM},
      {"sri_asimdshf_r"_h, &Disassembler::DisassembleNEONShiftRightImm},
      {"srshr_asimdshf_r"_h, &Disassembler::DisassembleNEONShiftRightImm},
      {"srsra_asimdshf_r"_h, &Disassembler::DisassembleNEONShiftRightImm},
      {"sshr_asimdshf_r"_h, &Disassembler::DisassembleNEONShiftRightImm},
      {"ssra_asimdshf_r"_h, &Disassembler::DisassembleNEONShiftRightImm},
      {"urshr_asimdshf_r"_h, &Disassembler::DisassembleNEONShiftRightImm},
      {"ursra_asimdshf_r"_h, &Disassembler::DisassembleNEONShiftRightImm},
      {"ushr_asimdshf_r"_h, &Disassembler::DisassembleNEONShiftRightImm},
      {"usra_asimdshf_r"_h, &Disassembler::DisassembleNEONShiftRightImm},
      {"scvtf_asimdshf_c"_h, &Disassembler::DisassembleNEONShiftRightImm},
      {"ucvtf_asimdshf_c"_h, &Disassembler::DisassembleNEONShiftRightImm},
      {"fcvtzs_asimdshf_c"_h, &Disassembler::DisassembleNEONShiftRightImm},
      {"fcvtzu_asimdshf_c"_h, &Disassembler::DisassembleNEONShiftRightImm},
      {"ushll_asimdshf_l"_h, &Disassembler::DisassembleNEONShiftLeftLongImm},
      {"sshll_asimdshf_l"_h, &Disassembler::DisassembleNEONShiftLeftLongImm},
      {"shrn_asimdshf_n"_h, &Disassembler::DisassembleNEONShiftRightNarrowImm},
      {"rshrn_asimdshf_n"_h, &Disassembler::DisassembleNEONShiftRightNarrowImm},
      {"sqshrn_asimdshf_n"_h,
       &Disassembler::DisassembleNEONShiftRightNarrowImm},
      {"sqrshrn_asimdshf_n"_h,
       &Disassembler::DisassembleNEONShiftRightNarrowImm},
      {"sqshrun_asimdshf_n"_h,
       &Disassembler::DisassembleNEONShiftRightNarrowImm},
      {"sqrshrun_asimdshf_n"_h,
       &Disassembler::DisassembleNEONShiftRightNarrowImm},
      {"uqshrn_asimdshf_n"_h,
       &Disassembler::DisassembleNEONShiftRightNarrowImm},
      {"uqrshrn_asimdshf_n"_h,
       &Disassembler::DisassembleNEONShiftRightNarrowImm},
      {"sqdmlal_asisdelem_l"_h,
       &Disassembler::DisassembleNEONScalarSatMulLongIndex},
      {"sqdmlsl_asisdelem_l"_h,
       &Disassembler::DisassembleNEONScalarSatMulLongIndex},
      {"sqdmull_asisdelem_l"_h,
       &Disassembler::DisassembleNEONScalarSatMulLongIndex},
      {"fmla_asisdelem_rh_h"_h, &Disassembler::DisassembleNEONFPScalarMulIndex},
      {"fmla_asisdelem_r_sd"_h, &Disassembler::DisassembleNEONFPScalarMulIndex},
      {"fmls_asisdelem_rh_h"_h, &Disassembler::DisassembleNEONFPScalarMulIndex},
      {"fmls_asisdelem_r_sd"_h, &Disassembler::DisassembleNEONFPScalarMulIndex},
      {"fmulx_asisdelem_rh_h"_h,
       &Disassembler::DisassembleNEONFPScalarMulIndex},
      {"fmulx_asisdelem_r_sd"_h,
       &Disassembler::DisassembleNEONFPScalarMulIndex},
      {"fmul_asisdelem_rh_h"_h, &Disassembler::DisassembleNEONFPScalarMulIndex},
      {"fmul_asisdelem_r_sd"_h, &Disassembler::DisassembleNEONFPScalarMulIndex},
      {"fabd_asisdsame_only"_h, &Disassembler::DisassembleNEONFPScalar3Same},
      {"facge_asisdsame_only"_h, &Disassembler::DisassembleNEONFPScalar3Same},
      {"facgt_asisdsame_only"_h, &Disassembler::DisassembleNEONFPScalar3Same},
      {"fcmeq_asisdsame_only"_h, &Disassembler::DisassembleNEONFPScalar3Same},
      {"fcmge_asisdsame_only"_h, &Disassembler::DisassembleNEONFPScalar3Same},
      {"fcmgt_asisdsame_only"_h, &Disassembler::DisassembleNEONFPScalar3Same},
      {"fmulx_asisdsame_only"_h, &Disassembler::DisassembleNEONFPScalar3Same},
      {"frecps_asisdsame_only"_h, &Disassembler::DisassembleNEONFPScalar3Same},
      {"frsqrts_asisdsame_only"_h, &Disassembler::DisassembleNEONFPScalar3Same},
      {"sqrdmlah_asisdsame2_only"_h, &Disassembler::VisitNEONScalar3Same},
      {"sqrdmlsh_asisdsame2_only"_h, &Disassembler::VisitNEONScalar3Same},
      {"cmeq_asisdsame_only"_h, &Disassembler::DisassembleNEONScalar3SameOnlyD},
      {"cmge_asisdsame_only"_h, &Disassembler::DisassembleNEONScalar3SameOnlyD},
      {"cmgt_asisdsame_only"_h, &Disassembler::DisassembleNEONScalar3SameOnlyD},
      {"cmhi_asisdsame_only"_h, &Disassembler::DisassembleNEONScalar3SameOnlyD},
      {"cmhs_asisdsame_only"_h, &Disassembler::DisassembleNEONScalar3SameOnlyD},
      {"cmtst_asisdsame_only"_h,
       &Disassembler::DisassembleNEONScalar3SameOnlyD},
      {"add_asisdsame_only"_h, &Disassembler::DisassembleNEONScalar3SameOnlyD},
      {"sub_asisdsame_only"_h, &Disassembler::DisassembleNEONScalar3SameOnlyD},
      {"fmaxnmv_asimdall_only_h"_h,
       &Disassembler::DisassembleNEONFP16AcrossLanes},
      {"fmaxv_asimdall_only_h"_h,
       &Disassembler::DisassembleNEONFP16AcrossLanes},
      {"fminnmv_asimdall_only_h"_h,
       &Disassembler::DisassembleNEONFP16AcrossLanes},
      {"fminv_asimdall_only_h"_h,
       &Disassembler::DisassembleNEONFP16AcrossLanes},
      {"fmaxnmv_asimdall_only_sd"_h,
       &Disassembler::DisassembleNEONFPAcrossLanes},
      {"fminnmv_asimdall_only_sd"_h,
       &Disassembler::DisassembleNEONFPAcrossLanes},
      {"fmaxv_asimdall_only_sd"_h, &Disassembler::DisassembleNEONFPAcrossLanes},
      {"fminv_asimdall_only_sd"_h, &Disassembler::DisassembleNEONFPAcrossLanes},
      {"shl_asisdshf_r"_h, &Disassembler::DisassembleNEONScalarShiftImmOnlyD},
      {"sli_asisdshf_r"_h, &Disassembler::DisassembleNEONScalarShiftImmOnlyD},
      {"sri_asisdshf_r"_h, &Disassembler::DisassembleNEONScalarShiftImmOnlyD},
      {"srshr_asisdshf_r"_h, &Disassembler::DisassembleNEONScalarShiftImmOnlyD},
      {"srsra_asisdshf_r"_h, &Disassembler::DisassembleNEONScalarShiftImmOnlyD},
      {"sshr_asisdshf_r"_h, &Disassembler::DisassembleNEONScalarShiftImmOnlyD},
      {"ssra_asisdshf_r"_h, &Disassembler::DisassembleNEONScalarShiftImmOnlyD},
      {"urshr_asisdshf_r"_h, &Disassembler::DisassembleNEONScalarShiftImmOnlyD},
      {"ursra_asisdshf_r"_h, &Disassembler::DisassembleNEONScalarShiftImmOnlyD},
      {"ushr_asisdshf_r"_h, &Disassembler::DisassembleNEONScalarShiftImmOnlyD},
      {"usra_asisdshf_r"_h, &Disassembler::DisassembleNEONScalarShiftImmOnlyD},
      {"sqrshrn_asisdshf_n"_h,
       &Disassembler::DisassembleNEONScalarShiftRightNarrowImm},
      {"sqrshrun_asisdshf_n"_h,
       &Disassembler::DisassembleNEONScalarShiftRightNarrowImm},
      {"sqshrn_asisdshf_n"_h,
       &Disassembler::DisassembleNEONScalarShiftRightNarrowImm},
      {"sqshrun_asisdshf_n"_h,
       &Disassembler::DisassembleNEONScalarShiftRightNarrowImm},
      {"uqrshrn_asisdshf_n"_h,
       &Disassembler::DisassembleNEONScalarShiftRightNarrowImm},
      {"uqshrn_asisdshf_n"_h,
       &Disassembler::DisassembleNEONScalarShiftRightNarrowImm},
      {"cmeq_asisdmisc_z"_h, &Disassembler::DisassembleNEONScalar2RegMiscOnlyD},
      {"cmge_asisdmisc_z"_h, &Disassembler::DisassembleNEONScalar2RegMiscOnlyD},
      {"cmgt_asisdmisc_z"_h, &Disassembler::DisassembleNEONScalar2RegMiscOnlyD},
      {"cmle_asisdmisc_z"_h, &Disassembler::DisassembleNEONScalar2RegMiscOnlyD},
      {"cmlt_asisdmisc_z"_h, &Disassembler::DisassembleNEONScalar2RegMiscOnlyD},
      {"abs_asisdmisc_r"_h, &Disassembler::DisassembleNEONScalar2RegMiscOnlyD},
      {"neg_asisdmisc_r"_h, &Disassembler::DisassembleNEONScalar2RegMiscOnlyD},
      {"fcmeq_asisdmisc_fz"_h, &Disassembler::DisassembleNEONFPScalar2RegMisc},
      {"fcmge_asisdmisc_fz"_h, &Disassembler::DisassembleNEONFPScalar2RegMisc},
      {"fcmgt_asisdmisc_fz"_h, &Disassembler::DisassembleNEONFPScalar2RegMisc},
      {"fcmle_asisdmisc_fz"_h, &Disassembler::DisassembleNEONFPScalar2RegMisc},
      {"fcmlt_asisdmisc_fz"_h, &Disassembler::DisassembleNEONFPScalar2RegMisc},
      {"fcvtas_asisdmisc_r"_h, &Disassembler::DisassembleNEONFPScalar2RegMisc},
      {"fcvtau_asisdmisc_r"_h, &Disassembler::DisassembleNEONFPScalar2RegMisc},
      {"fcvtms_asisdmisc_r"_h, &Disassembler::DisassembleNEONFPScalar2RegMisc},
      {"fcvtmu_asisdmisc_r"_h, &Disassembler::DisassembleNEONFPScalar2RegMisc},
      {"fcvtns_asisdmisc_r"_h, &Disassembler::DisassembleNEONFPScalar2RegMisc},
      {"fcvtnu_asisdmisc_r"_h, &Disassembler::DisassembleNEONFPScalar2RegMisc},
      {"fcvtps_asisdmisc_r"_h, &Disassembler::DisassembleNEONFPScalar2RegMisc},
      {"fcvtpu_asisdmisc_r"_h, &Disassembler::DisassembleNEONFPScalar2RegMisc},
      {"fcvtxn_asisdmisc_n"_h, &Disassembler::DisassembleNEONFPScalar2RegMisc},
      {"fcvtzs_asisdmisc_r"_h, &Disassembler::DisassembleNEONFPScalar2RegMisc},
      {"fcvtzu_asisdmisc_r"_h, &Disassembler::DisassembleNEONFPScalar2RegMisc},
      {"frecpe_asisdmisc_r"_h, &Disassembler::DisassembleNEONFPScalar2RegMisc},
      {"frecpx_asisdmisc_r"_h, &Disassembler::DisassembleNEONFPScalar2RegMisc},
      {"frsqrte_asisdmisc_r"_h, &Disassembler::DisassembleNEONFPScalar2RegMisc},
      {"scvtf_asisdmisc_r"_h, &Disassembler::DisassembleNEONFPScalar2RegMisc},
      {"ucvtf_asisdmisc_r"_h, &Disassembler::DisassembleNEONFPScalar2RegMisc},
      {"adclb_z_zzz"_h, &Disassembler::DisassembleSVEAddSubCarry},
      {"adclt_z_zzz"_h, &Disassembler::DisassembleSVEAddSubCarry},
      {"addhnb_z_zz"_h, &Disassembler::DisassembleSVEAddSubHigh},
      {"addhnt_z_zz"_h, &Disassembler::DisassembleSVEAddSubHigh},
      {"addp_z_p_zz"_h, &Disassembler::Disassemble_ZdnT_PgM_ZdnT_ZmT},
      {"aesd_z_zz"_h, &Disassembler::Disassemble_ZdnB_ZdnB_ZmB},
      {"aese_z_zz"_h, &Disassembler::Disassemble_ZdnB_ZdnB_ZmB},
      {"aesimc_z_z"_h, &Disassembler::Disassemble_ZdnB_ZdnB},
      {"aesmc_z_z"_h, &Disassembler::Disassemble_ZdnB_ZdnB},
      {"bcax_z_zzz"_h, &Disassembler::DisassembleSVEBitwiseTernary},
      {"bdep_z_zz"_h, &Disassembler::Disassemble_ZdT_ZnT_ZmT},
      {"bext_z_zz"_h, &Disassembler::Disassemble_ZdT_ZnT_ZmT},
      {"bgrp_z_zz"_h, &Disassembler::Disassemble_ZdT_ZnT_ZmT},
      {"bsl1n_z_zzz"_h, &Disassembler::DisassembleSVEBitwiseTernary},
      {"bsl2n_z_zzz"_h, &Disassembler::DisassembleSVEBitwiseTernary},
      {"bsl_z_zzz"_h, &Disassembler::DisassembleSVEBitwiseTernary},
      {"cadd_z_zz"_h, &Disassembler::DisassembleSVEComplexIntAddition},
      {"cdot_z_zzz"_h, &Disassembler::Disassemble_ZdaT_ZnTb_ZmTb_const},
      {"cdot_z_zzzi_d"_h, &Disassembler::Disassemble_ZdaD_ZnH_ZmH_imm_const},
      {"cdot_z_zzzi_s"_h, &Disassembler::Disassemble_ZdaS_ZnB_ZmB_imm_const},
      {"cmla_z_zzz"_h, &Disassembler::Disassemble_ZdaT_ZnT_ZmT_const},
      {"cmla_z_zzzi_h"_h, &Disassembler::Disassemble_ZdaH_ZnH_ZmH_imm_const},
      {"cmla_z_zzzi_s"_h, &Disassembler::Disassemble_ZdaS_ZnS_ZmS_imm_const},
      {"eor3_z_zzz"_h, &Disassembler::DisassembleSVEBitwiseTernary},
      {"eorbt_z_zz"_h, &Disassembler::Disassemble_ZdT_ZnT_ZmT},
      {"eortb_z_zz"_h, &Disassembler::Disassemble_ZdT_ZnT_ZmT},
      {"ext_z_zi_con"_h, &Disassembler::Disassemble_ZdB_Zn1B_Zn2B_imm},
      {"faddp_z_p_zz"_h, &Disassembler::DisassembleSVEFPPair},
      {"fcvtlt_z_p_z_h2s"_h, &Disassembler::Disassemble_ZdS_PgM_ZnH},
      {"fcvtlt_z_p_z_s2d"_h, &Disassembler::Disassemble_ZdD_PgM_ZnS},
      {"fcvtnt_z_p_z_d2s"_h, &Disassembler::Disassemble_ZdS_PgM_ZnD},
      {"fcvtnt_z_p_z_s2h"_h, &Disassembler::Disassemble_ZdH_PgM_ZnS},
      {"fcvtx_z_p_z_d2s"_h, &Disassembler::Disassemble_ZdS_PgM_ZnD},
      {"fcvtxnt_z_p_z_d2s"_h, &Disassembler::Disassemble_ZdS_PgM_ZnD},
      {"flogb_z_p_z"_h, &Disassembler::DisassembleSVEFlogb},
      {"fmaxnmp_z_p_zz"_h, &Disassembler::DisassembleSVEFPPair},
      {"fmaxp_z_p_zz"_h, &Disassembler::DisassembleSVEFPPair},
      {"fminnmp_z_p_zz"_h, &Disassembler::DisassembleSVEFPPair},
      {"fminp_z_p_zz"_h, &Disassembler::DisassembleSVEFPPair},
      {"fmlalb_z_zzz"_h, &Disassembler::Disassemble_ZdaS_ZnH_ZmH},
      {"fmlalb_z_zzzi_s"_h, &Disassembler::Disassemble_ZdaS_ZnH_ZmH_imm},
      {"fmlalt_z_zzz"_h, &Disassembler::Disassemble_ZdaS_ZnH_ZmH},
      {"fmlalt_z_zzzi_s"_h, &Disassembler::Disassemble_ZdaS_ZnH_ZmH_imm},
      {"fmlslb_z_zzz"_h, &Disassembler::Disassemble_ZdaS_ZnH_ZmH},
      {"fmlslb_z_zzzi_s"_h, &Disassembler::Disassemble_ZdaS_ZnH_ZmH_imm},
      {"fmlslt_z_zzz"_h, &Disassembler::Disassemble_ZdaS_ZnH_ZmH},
      {"fmlslt_z_zzzi_s"_h, &Disassembler::Disassemble_ZdaS_ZnH_ZmH_imm},
      {"histcnt_z_p_zz"_h, &Disassembler::Disassemble_ZdT_PgZ_ZnT_ZmT},
      {"histseg_z_zz"_h, &Disassembler::Disassemble_ZdB_ZnB_ZmB},
      {"ldnt1b_z_p_ar_d_64_unscaled"_h,
       &Disassembler::Disassemble_ZtD_PgZ_ZnD_Xm},
      {"ldnt1b_z_p_ar_s_x32_unscaled"_h,
       &Disassembler::Disassemble_ZtS_PgZ_ZnS_Xm},
      {"ldnt1d_z_p_ar_d_64_unscaled"_h,
       &Disassembler::Disassemble_ZtD_PgZ_ZnD_Xm},
      {"ldnt1h_z_p_ar_d_64_unscaled"_h,
       &Disassembler::Disassemble_ZtD_PgZ_ZnD_Xm},
      {"ldnt1h_z_p_ar_s_x32_unscaled"_h,
       &Disassembler::Disassemble_ZtS_PgZ_ZnS_Xm},
      {"ldnt1sb_z_p_ar_d_64_unscaled"_h,
       &Disassembler::Disassemble_ZtD_PgZ_ZnD_Xm},
      {"ldnt1sb_z_p_ar_s_x32_unscaled"_h,
       &Disassembler::Disassemble_ZtS_PgZ_ZnS_Xm},
      {"ldnt1sh_z_p_ar_d_64_unscaled"_h,
       &Disassembler::Disassemble_ZtD_PgZ_ZnD_Xm},
      {"ldnt1sh_z_p_ar_s_x32_unscaled"_h,
       &Disassembler::Disassemble_ZtS_PgZ_ZnS_Xm},
      {"ldnt1sw_z_p_ar_d_64_unscaled"_h,
       &Disassembler::Disassemble_ZtD_PgZ_ZnD_Xm},
      {"ldnt1w_z_p_ar_d_64_unscaled"_h,
       &Disassembler::Disassemble_ZtD_PgZ_ZnD_Xm},
      {"ldnt1w_z_p_ar_s_x32_unscaled"_h,
       &Disassembler::Disassemble_ZtS_PgZ_ZnS_Xm},
      {"match_p_p_zz"_h, &Disassembler::Disassemble_PdT_PgZ_ZnT_ZmT},
      {"mla_z_zzzi_d"_h, &Disassembler::Disassemble_ZdD_ZnD_ZmD_imm},
      {"mla_z_zzzi_h"_h, &Disassembler::Disassemble_ZdH_ZnH_ZmH_imm},
      {"mla_z_zzzi_s"_h, &Disassembler::Disassemble_ZdS_ZnS_ZmS_imm},
      {"mls_z_zzzi_d"_h, &Disassembler::Disassemble_ZdD_ZnD_ZmD_imm},
      {"mls_z_zzzi_h"_h, &Disassembler::Disassemble_ZdH_ZnH_ZmH_imm},
      {"mls_z_zzzi_s"_h, &Disassembler::Disassemble_ZdS_ZnS_ZmS_imm},
      {"mul_z_zz"_h, &Disassembler::Disassemble_ZdT_ZnT_ZmT},
      {"mul_z_zzi_d"_h, &Disassembler::Disassemble_ZdD_ZnD_ZmD_imm},
      {"mul_z_zzi_h"_h, &Disassembler::Disassemble_ZdH_ZnH_ZmH_imm},
      {"mul_z_zzi_s"_h, &Disassembler::Disassemble_ZdS_ZnS_ZmS_imm},
      {"nbsl_z_zzz"_h, &Disassembler::DisassembleSVEBitwiseTernary},
      {"nmatch_p_p_zz"_h, &Disassembler::Disassemble_PdT_PgZ_ZnT_ZmT},
      {"pmul_z_zz"_h, &Disassembler::Disassemble_ZdB_ZnB_ZmB},
      {"pmullb_z_zz"_h, &Disassembler::Disassemble_ZdT_ZnTb_ZmTb},
      {"pmullt_z_zz"_h, &Disassembler::Disassemble_ZdT_ZnTb_ZmTb},
      {"raddhnb_z_zz"_h, &Disassembler::DisassembleSVEAddSubHigh},
      {"raddhnt_z_zz"_h, &Disassembler::DisassembleSVEAddSubHigh},
      {"rax1_z_zz"_h, &Disassembler::Disassemble_ZdD_ZnD_ZmD},
      {"rshrnb_z_zi"_h, &Disassembler::DisassembleSVEShiftRightImm},
      {"rshrnt_z_zi"_h, &Disassembler::DisassembleSVEShiftRightImm},
      {"rsubhnb_z_zz"_h, &Disassembler::DisassembleSVEAddSubHigh},
      {"rsubhnt_z_zz"_h, &Disassembler::DisassembleSVEAddSubHigh},
      {"saba_z_zzz"_h, &Disassembler::Disassemble_ZdaT_ZnT_ZmT},
      {"sabalb_z_zzz"_h, &Disassembler::Disassemble_ZdT_ZnTb_ZmTb},
      {"sabalt_z_zzz"_h, &Disassembler::Disassemble_ZdT_ZnTb_ZmTb},
      {"sabdlb_z_zz"_h, &Disassembler::Disassemble_ZdT_ZnTb_ZmTb},
      {"sabdlt_z_zz"_h, &Disassembler::Disassemble_ZdT_ZnTb_ZmTb},
      {"sadalp_z_p_z"_h, &Disassembler::Disassemble_ZdaT_PgM_ZnTb},
      {"saddlb_z_zz"_h, &Disassembler::Disassemble_ZdT_ZnTb_ZmTb},
      {"saddlbt_z_zz"_h, &Disassembler::Disassemble_ZdT_ZnTb_ZmTb},
      {"saddlt_z_zz"_h, &Disassembler::Disassemble_ZdT_ZnTb_ZmTb},
      {"saddwb_z_zz"_h, &Disassembler::Disassemble_ZdT_ZnT_ZmTb},
      {"saddwt_z_zz"_h, &Disassembler::Disassemble_ZdT_ZnT_ZmTb},
      {"sbclb_z_zzz"_h, &Disassembler::DisassembleSVEAddSubCarry},
      {"sbclt_z_zzz"_h, &Disassembler::DisassembleSVEAddSubCarry},
      {"shadd_z_p_zz"_h, &Disassembler::Disassemble_ZdnT_PgM_ZdnT_ZmT},
      {"shrnb_z_zi"_h, &Disassembler::DisassembleSVEShiftRightImm},
      {"shrnt_z_zi"_h, &Disassembler::DisassembleSVEShiftRightImm},
      {"shsub_z_p_zz"_h, &Disassembler::Disassemble_ZdnT_PgM_ZdnT_ZmT},
      {"shsubr_z_p_zz"_h, &Disassembler::Disassemble_ZdnT_PgM_ZdnT_ZmT},
      {"sli_z_zzi"_h, &Disassembler::VisitSVEBitwiseShiftUnpredicated},
      {"sm4e_z_zz"_h, &Disassembler::Disassemble_ZdnS_ZdnS_ZmS},
      {"sm4ekey_z_zz"_h, &Disassembler::Disassemble_ZdS_ZnS_ZmS},
      {"smaxp_z_p_zz"_h, &Disassembler::Disassemble_ZdnT_PgM_ZdnT_ZmT},
      {"sminp_z_p_zz"_h, &Disassembler::Disassemble_ZdnT_PgM_ZdnT_ZmT},
      {"smlalb_z_zzz"_h, &Disassembler::Disassemble_ZdaT_ZnTb_ZmTb},
      {"smlalb_z_zzzi_d"_h, &Disassembler::Disassemble_ZdD_ZnS_ZmS_imm},
      {"smlalb_z_zzzi_s"_h, &Disassembler::Disassemble_ZdS_ZnH_ZmH_imm},
      {"smlalt_z_zzz"_h, &Disassembler::Disassemble_ZdaT_ZnTb_ZmTb},
      {"smlalt_z_zzzi_d"_h, &Disassembler::Disassemble_ZdD_ZnS_ZmS_imm},
      {"smlalt_z_zzzi_s"_h, &Disassembler::Disassemble_ZdS_ZnH_ZmH_imm},
      {"smlslb_z_zzz"_h, &Disassembler::Disassemble_ZdaT_ZnTb_ZmTb},
      {"smlslb_z_zzzi_d"_h, &Disassembler::Disassemble_ZdD_ZnS_ZmS_imm},
      {"smlslb_z_zzzi_s"_h, &Disassembler::Disassemble_ZdS_ZnH_ZmH_imm},
      {"smlslt_z_zzz"_h, &Disassembler::Disassemble_ZdaT_ZnTb_ZmTb},
      {"smlslt_z_zzzi_d"_h, &Disassembler::Disassemble_ZdD_ZnS_ZmS_imm},
      {"smlslt_z_zzzi_s"_h, &Disassembler::Disassemble_ZdS_ZnH_ZmH_imm},
      {"smulh_z_zz"_h, &Disassembler::Disassemble_ZdT_ZnT_ZmT},
      {"smullb_z_zz"_h, &Disassembler::Disassemble_ZdT_ZnTb_ZmTb},
      {"smullb_z_zzi_d"_h, &Disassembler::Disassemble_ZdD_ZnS_ZmS_imm},
      {"smullb_z_zzi_s"_h, &Disassembler::Disassemble_ZdS_ZnH_ZmH_imm},
      {"smullt_z_zz"_h, &Disassembler::Disassemble_ZdT_ZnTb_ZmTb},
      {"smullt_z_zzi_d"_h, &Disassembler::Disassemble_ZdD_ZnS_ZmS_imm},
      {"smullt_z_zzi_s"_h, &Disassembler::Disassemble_ZdS_ZnH_ZmH_imm},
      {"splice_z_p_zz_con"_h, &Disassembler::Disassemble_ZdT_Pg_Zn1T_Zn2T},
      {"sqabs_z_p_z"_h, &Disassembler::Disassemble_ZdT_PgM_ZnT},
      {"sqadd_z_p_zz"_h, &Disassembler::Disassemble_ZdnT_PgM_ZdnT_ZmT},
      {"sqcadd_z_zz"_h, &Disassembler::DisassembleSVEComplexIntAddition},
      {"sqdmlalb_z_zzz"_h, &Disassembler::Disassemble_ZdaT_ZnTb_ZmTb},
      {"sqdmlalb_z_zzzi_d"_h, &Disassembler::Disassemble_ZdaD_ZnS_ZmS_imm},
      {"sqdmlalb_z_zzzi_s"_h, &Disassembler::Disassemble_ZdaS_ZnH_ZmH_imm},
      {"sqdmlalbt_z_zzz"_h, &Disassembler::Disassemble_ZdaT_ZnTb_ZmTb},
      {"sqdmlalt_z_zzz"_h, &Disassembler::Disassemble_ZdaT_ZnTb_ZmTb},
      {"sqdmlalt_z_zzzi_d"_h, &Disassembler::Disassemble_ZdaD_ZnS_ZmS_imm},
      {"sqdmlalt_z_zzzi_s"_h, &Disassembler::Disassemble_ZdaS_ZnH_ZmH_imm},
      {"sqdmlslb_z_zzz"_h, &Disassembler::Disassemble_ZdaT_ZnTb_ZmTb},
      {"sqdmlslb_z_zzzi_d"_h, &Disassembler::Disassemble_ZdaD_ZnS_ZmS_imm},
      {"sqdmlslb_z_zzzi_s"_h, &Disassembler::Disassemble_ZdaS_ZnH_ZmH_imm},
      {"sqdmlslbt_z_zzz"_h, &Disassembler::Disassemble_ZdaT_ZnTb_ZmTb},
      {"sqdmlslt_z_zzz"_h, &Disassembler::Disassemble_ZdaT_ZnTb_ZmTb},
      {"sqdmlslt_z_zzzi_d"_h, &Disassembler::Disassemble_ZdaD_ZnS_ZmS_imm},
      {"sqdmlslt_z_zzzi_s"_h, &Disassembler::Disassemble_ZdaS_ZnH_ZmH_imm},
      {"sqdmulh_z_zz"_h, &Disassembler::Disassemble_ZdT_ZnT_ZmT},
      {"sqdmulh_z_zzi_d"_h, &Disassembler::Disassemble_ZdD_ZnD_ZmD_imm},
      {"sqdmulh_z_zzi_h"_h, &Disassembler::Disassemble_ZdH_ZnH_ZmH_imm},
      {"sqdmulh_z_zzi_s"_h, &Disassembler::Disassemble_ZdS_ZnS_ZmS_imm},
      {"sqdmullb_z_zz"_h, &Disassembler::Disassemble_ZdT_ZnTb_ZmTb},
      {"sqdmullb_z_zzi_d"_h, &Disassembler::Disassemble_ZdD_ZnS_ZmS_imm},
      {"sqdmullb_z_zzi_s"_h, &Disassembler::Disassemble_ZdS_ZnH_ZmH_imm},
      {"sqdmullt_z_zz"_h, &Disassembler::Disassemble_ZdT_ZnTb_ZmTb},
      {"sqdmullt_z_zzi_d"_h, &Disassembler::Disassemble_ZdD_ZnS_ZmS_imm},
      {"sqdmullt_z_zzi_s"_h, &Disassembler::Disassemble_ZdS_ZnH_ZmH_imm},
      {"sqneg_z_p_z"_h, &Disassembler::Disassemble_ZdT_PgM_ZnT},
      {"sqrdcmlah_z_zzz"_h, &Disassembler::Disassemble_ZdaT_ZnT_ZmT_const},
      {"sqrdcmlah_z_zzzi_h"_h,
       &Disassembler::Disassemble_ZdaH_ZnH_ZmH_imm_const},
      {"sqrdcmlah_z_zzzi_s"_h,
       &Disassembler::Disassemble_ZdaS_ZnS_ZmS_imm_const},
      {"sqrdmlah_z_zzz"_h, &Disassembler::Disassemble_ZdaT_ZnT_ZmT},
      {"sqrdmlah_z_zzzi_d"_h, &Disassembler::Disassemble_ZdaD_ZnD_ZmD_imm},
      {"sqrdmlah_z_zzzi_h"_h, &Disassembler::Disassemble_ZdaH_ZnH_ZmH_imm},
      {"sqrdmlah_z_zzzi_s"_h, &Disassembler::Disassemble_ZdaS_ZnS_ZmS_imm},
      {"sqrdmlsh_z_zzz"_h, &Disassembler::Disassemble_ZdaT_ZnT_ZmT},
      {"sqrdmlsh_z_zzzi_d"_h, &Disassembler::Disassemble_ZdaD_ZnD_ZmD_imm},
      {"sqrdmlsh_z_zzzi_h"_h, &Disassembler::Disassemble_ZdaH_ZnH_ZmH_imm},
      {"sqrdmlsh_z_zzzi_s"_h, &Disassembler::Disassemble_ZdaS_ZnS_ZmS_imm},
      {"sqrdmulh_z_zz"_h, &Disassembler::Disassemble_ZdT_ZnT_ZmT},
      {"sqrdmulh_z_zzi_d"_h, &Disassembler::Disassemble_ZdD_ZnD_ZmD_imm},
      {"sqrdmulh_z_zzi_h"_h, &Disassembler::Disassemble_ZdH_ZnH_ZmH_imm},
      {"sqrdmulh_z_zzi_s"_h, &Disassembler::Disassemble_ZdS_ZnS_ZmS_imm},
      {"sqrshl_z_p_zz"_h, &Disassembler::Disassemble_ZdnT_PgM_ZdnT_ZmT},
      {"sqrshlr_z_p_zz"_h, &Disassembler::Disassemble_ZdnT_PgM_ZdnT_ZmT},
      {"sqrshrnb_z_zi"_h, &Disassembler::DisassembleSVEShiftRightImm},
      {"sqrshrnt_z_zi"_h, &Disassembler::DisassembleSVEShiftRightImm},
      {"sqrshrunb_z_zi"_h, &Disassembler::DisassembleSVEShiftRightImm},
      {"sqrshrunt_z_zi"_h, &Disassembler::DisassembleSVEShiftRightImm},
      {"sqshl_z_p_zi"_h, &Disassembler::VisitSVEBitwiseShiftByImm_Predicated},
      {"sqshl_z_p_zz"_h, &Disassembler::Disassemble_ZdnT_PgM_ZdnT_ZmT},
      {"sqshlr_z_p_zz"_h, &Disassembler::Disassemble_ZdnT_PgM_ZdnT_ZmT},
      {"sqshlu_z_p_zi"_h, &Disassembler::VisitSVEBitwiseShiftByImm_Predicated},
      {"sqshrnb_z_zi"_h, &Disassembler::DisassembleSVEShiftRightImm},
      {"sqshrnt_z_zi"_h, &Disassembler::DisassembleSVEShiftRightImm},
      {"sqshrunb_z_zi"_h, &Disassembler::DisassembleSVEShiftRightImm},
      {"sqshrunt_z_zi"_h, &Disassembler::DisassembleSVEShiftRightImm},
      {"sqsub_z_p_zz"_h, &Disassembler::Disassemble_ZdnT_PgM_ZdnT_ZmT},
      {"sqsubr_z_p_zz"_h, &Disassembler::Disassemble_ZdnT_PgM_ZdnT_ZmT},
      {"sqxtnb_z_zz"_h, &Disassembler::Disassemble_ZdT_ZnTb},
      {"sqxtnt_z_zz"_h, &Disassembler::Disassemble_ZdT_ZnTb},
      {"sqxtunb_z_zz"_h, &Disassembler::Disassemble_ZdT_ZnTb},
      {"sqxtunt_z_zz"_h, &Disassembler::Disassemble_ZdT_ZnTb},
      {"srhadd_z_p_zz"_h, &Disassembler::Disassemble_ZdnT_PgM_ZdnT_ZmT},
      {"sri_z_zzi"_h, &Disassembler::VisitSVEBitwiseShiftUnpredicated},
      {"srshl_z_p_zz"_h, &Disassembler::Disassemble_ZdnT_PgM_ZdnT_ZmT},
      {"srshlr_z_p_zz"_h, &Disassembler::Disassemble_ZdnT_PgM_ZdnT_ZmT},
      {"srshr_z_p_zi"_h, &Disassembler::VisitSVEBitwiseShiftByImm_Predicated},
      {"srsra_z_zi"_h, &Disassembler::VisitSVEBitwiseShiftUnpredicated},
      {"sshllb_z_zi"_h, &Disassembler::DisassembleSVEShiftLeftImm},
      {"sshllt_z_zi"_h, &Disassembler::DisassembleSVEShiftLeftImm},
      {"ssra_z_zi"_h, &Disassembler::VisitSVEBitwiseShiftUnpredicated},
      {"ssublb_z_zz"_h, &Disassembler::Disassemble_ZdT_ZnTb_ZmTb},
      {"ssublbt_z_zz"_h, &Disassembler::Disassemble_ZdT_ZnTb_ZmTb},
      {"ssublt_z_zz"_h, &Disassembler::Disassemble_ZdT_ZnTb_ZmTb},
      {"ssubltb_z_zz"_h, &Disassembler::Disassemble_ZdT_ZnTb_ZmTb},
      {"ssubwb_z_zz"_h, &Disassembler::Disassemble_ZdT_ZnT_ZmTb},
      {"ssubwt_z_zz"_h, &Disassembler::Disassemble_ZdT_ZnT_ZmTb},
      {"stnt1b_z_p_ar_d_64_unscaled"_h,
       &Disassembler::Disassemble_ZtD_Pg_ZnD_Xm},
      {"stnt1b_z_p_ar_s_x32_unscaled"_h,
       &Disassembler::Disassemble_ZtS_Pg_ZnS_Xm},
      {"stnt1d_z_p_ar_d_64_unscaled"_h,
       &Disassembler::Disassemble_ZtD_Pg_ZnD_Xm},
      {"stnt1h_z_p_ar_d_64_unscaled"_h,
       &Disassembler::Disassemble_ZtD_Pg_ZnD_Xm},
      {"stnt1h_z_p_ar_s_x32_unscaled"_h,
       &Disassembler::Disassemble_ZtS_Pg_ZnS_Xm},
      {"stnt1w_z_p_ar_d_64_unscaled"_h,
       &Disassembler::Disassemble_ZtD_Pg_ZnD_Xm},
      {"stnt1w_z_p_ar_s_x32_unscaled"_h,
       &Disassembler::Disassemble_ZtS_Pg_ZnS_Xm},
      {"subhnb_z_zz"_h, &Disassembler::DisassembleSVEAddSubHigh},
      {"subhnt_z_zz"_h, &Disassembler::DisassembleSVEAddSubHigh},
      {"suqadd_z_p_zz"_h, &Disassembler::Disassemble_ZdnT_PgM_ZdnT_ZmT},
      {"tbl_z_zz_2"_h, &Disassembler::Disassemble_ZdT_Zn1T_Zn2T_ZmT},
      {"tbx_z_zz"_h, &Disassembler::Disassemble_ZdT_ZnT_ZmT},
      {"uaba_z_zzz"_h, &Disassembler::Disassemble_ZdaT_ZnT_ZmT},
      {"uabalb_z_zzz"_h, &Disassembler::Disassemble_ZdT_ZnTb_ZmTb},
      {"uabalt_z_zzz"_h, &Disassembler::Disassemble_ZdT_ZnTb_ZmTb},
      {"uabdlb_z_zz"_h, &Disassembler::Disassemble_ZdT_ZnTb_ZmTb},
      {"uabdlt_z_zz"_h, &Disassembler::Disassemble_ZdT_ZnTb_ZmTb},
      {"uadalp_z_p_z"_h, &Disassembler::Disassemble_ZdaT_PgM_ZnTb},
      {"uaddlb_z_zz"_h, &Disassembler::Disassemble_ZdT_ZnTb_ZmTb},
      {"uaddlt_z_zz"_h, &Disassembler::Disassemble_ZdT_ZnTb_ZmTb},
      {"uaddwb_z_zz"_h, &Disassembler::Disassemble_ZdT_ZnT_ZmTb},
      {"uaddwt_z_zz"_h, &Disassembler::Disassemble_ZdT_ZnT_ZmTb},
      {"uhadd_z_p_zz"_h, &Disassembler::Disassemble_ZdnT_PgM_ZdnT_ZmT},
      {"uhsub_z_p_zz"_h, &Disassembler::Disassemble_ZdnT_PgM_ZdnT_ZmT},
      {"uhsubr_z_p_zz"_h, &Disassembler::Disassemble_ZdnT_PgM_ZdnT_ZmT},
      {"umaxp_z_p_zz"_h, &Disassembler::Disassemble_ZdnT_PgM_ZdnT_ZmT},
      {"uminp_z_p_zz"_h, &Disassembler::Disassemble_ZdnT_PgM_ZdnT_ZmT},
      {"umlalb_z_zzz"_h, &Disassembler::Disassemble_ZdaT_ZnTb_ZmTb},
      {"umlalb_z_zzzi_d"_h, &Disassembler::Disassemble_ZdD_ZnS_ZmS_imm},
      {"umlalb_z_zzzi_s"_h, &Disassembler::Disassemble_ZdS_ZnH_ZmH_imm},
      {"umlalt_z_zzz"_h, &Disassembler::Disassemble_ZdaT_ZnTb_ZmTb},
      {"umlalt_z_zzzi_d"_h, &Disassembler::Disassemble_ZdD_ZnS_ZmS_imm},
      {"umlalt_z_zzzi_s"_h, &Disassembler::Disassemble_ZdS_ZnH_ZmH_imm},
      {"umlslb_z_zzz"_h, &Disassembler::Disassemble_ZdaT_ZnTb_ZmTb},
      {"umlslb_z_zzzi_d"_h, &Disassembler::Disassemble_ZdD_ZnS_ZmS_imm},
      {"umlslb_z_zzzi_s"_h, &Disassembler::Disassemble_ZdS_ZnH_ZmH_imm},
      {"umlslt_z_zzz"_h, &Disassembler::Disassemble_ZdaT_ZnTb_ZmTb},
      {"umlslt_z_zzzi_d"_h, &Disassembler::Disassemble_ZdD_ZnS_ZmS_imm},
      {"umlslt_z_zzzi_s"_h, &Disassembler::Disassemble_ZdS_ZnH_ZmH_imm},
      {"umulh_z_zz"_h, &Disassembler::Disassemble_ZdT_ZnT_ZmT},
      {"umullb_z_zz"_h, &Disassembler::Disassemble_ZdT_ZnTb_ZmTb},
      {"umullb_z_zzi_d"_h, &Disassembler::Disassemble_ZdD_ZnS_ZmS_imm},
      {"umullb_z_zzi_s"_h, &Disassembler::Disassemble_ZdS_ZnH_ZmH_imm},
      {"umullt_z_zz"_h, &Disassembler::Disassemble_ZdT_ZnTb_ZmTb},
      {"umullt_z_zzi_d"_h, &Disassembler::Disassemble_ZdD_ZnS_ZmS_imm},
      {"umullt_z_zzi_s"_h, &Disassembler::Disassemble_ZdS_ZnH_ZmH_imm},
      {"uqadd_z_p_zz"_h, &Disassembler::Disassemble_ZdnT_PgM_ZdnT_ZmT},
      {"uqrshl_z_p_zz"_h, &Disassembler::Disassemble_ZdnT_PgM_ZdnT_ZmT},
      {"uqrshlr_z_p_zz"_h, &Disassembler::Disassemble_ZdnT_PgM_ZdnT_ZmT},
      {"uqrshrnb_z_zi"_h, &Disassembler::DisassembleSVEShiftRightImm},
      {"uqrshrnt_z_zi"_h, &Disassembler::DisassembleSVEShiftRightImm},
      {"uqshl_z_p_zi"_h, &Disassembler::VisitSVEBitwiseShiftByImm_Predicated},
      {"uqshl_z_p_zz"_h, &Disassembler::Disassemble_ZdnT_PgM_ZdnT_ZmT},
      {"uqshlr_z_p_zz"_h, &Disassembler::Disassemble_ZdnT_PgM_ZdnT_ZmT},
      {"uqshrnb_z_zi"_h, &Disassembler::DisassembleSVEShiftRightImm},
      {"uqshrnt_z_zi"_h, &Disassembler::DisassembleSVEShiftRightImm},
      {"uqsub_z_p_zz"_h, &Disassembler::Disassemble_ZdnT_PgM_ZdnT_ZmT},
      {"uqsubr_z_p_zz"_h, &Disassembler::Disassemble_ZdnT_PgM_ZdnT_ZmT},
      {"uqxtnb_z_zz"_h, &Disassembler::Disassemble_ZdT_ZnTb},
      {"uqxtnt_z_zz"_h, &Disassembler::Disassemble_ZdT_ZnTb},
      {"urecpe_z_p_z"_h, &Disassembler::Disassemble_ZdS_PgM_ZnS},
      {"urhadd_z_p_zz"_h, &Disassembler::Disassemble_ZdnT_PgM_ZdnT_ZmT},
      {"urshl_z_p_zz"_h, &Disassembler::Disassemble_ZdnT_PgM_ZdnT_ZmT},
      {"urshlr_z_p_zz"_h, &Disassembler::Disassemble_ZdnT_PgM_ZdnT_ZmT},
      {"urshr_z_p_zi"_h, &Disassembler::VisitSVEBitwiseShiftByImm_Predicated},
      {"ursqrte_z_p_z"_h, &Disassembler::Disassemble_ZdS_PgM_ZnS},
      {"ursra_z_zi"_h, &Disassembler::VisitSVEBitwiseShiftUnpredicated},
      {"ushllb_z_zi"_h, &Disassembler::DisassembleSVEShiftLeftImm},
      {"ushllt_z_zi"_h, &Disassembler::DisassembleSVEShiftLeftImm},
      {"usqadd_z_p_zz"_h, &Disassembler::Disassemble_ZdnT_PgM_ZdnT_ZmT},
      {"usra_z_zi"_h, &Disassembler::VisitSVEBitwiseShiftUnpredicated},
      {"usublb_z_zz"_h, &Disassembler::Disassemble_ZdT_ZnTb_ZmTb},
      {"usublt_z_zz"_h, &Disassembler::Disassemble_ZdT_ZnTb_ZmTb},
      {"usubwb_z_zz"_h, &Disassembler::Disassemble_ZdT_ZnT_ZmTb},
      {"usubwt_z_zz"_h, &Disassembler::Disassemble_ZdT_ZnT_ZmTb},
      {"whilege_p_p_rr"_h,
       &Disassembler::VisitSVEIntCompareScalarCountAndLimit},
      {"whilegt_p_p_rr"_h,
       &Disassembler::VisitSVEIntCompareScalarCountAndLimit},
      {"whilehi_p_p_rr"_h,
       &Disassembler::VisitSVEIntCompareScalarCountAndLimit},
      {"whilehs_p_p_rr"_h,
       &Disassembler::VisitSVEIntCompareScalarCountAndLimit},
      {"whilerw_p_rr"_h, &Disassembler::VisitSVEIntCompareScalarCountAndLimit},
      {"whilewr_p_rr"_h, &Disassembler::VisitSVEIntCompareScalarCountAndLimit},
      {"xar_z_zzi"_h, &Disassembler::Disassemble_ZdnT_ZdnT_ZmT_const},
      {"fmmla_z_zzz_s"_h, &Disassembler::Disassemble_ZdaT_ZnT_ZmT},
      {"fmmla_z_zzz_d"_h, &Disassembler::Disassemble_ZdaT_ZnT_ZmT},
      {"smmla_z_zzz"_h, &Disassembler::Disassemble_ZdaS_ZnB_ZmB},
      {"ummla_z_zzz"_h, &Disassembler::Disassemble_ZdaS_ZnB_ZmB},
      {"usmmla_z_zzz"_h, &Disassembler::Disassemble_ZdaS_ZnB_ZmB},
      {"usdot_z_zzz_s"_h, &Disassembler::Disassemble_ZdaS_ZnB_ZmB},
      {"smmla_asimdsame2_g"_h, &Disassembler::Disassemble_Vd4S_Vn16B_Vm16B},
      {"ummla_asimdsame2_g"_h, &Disassembler::Disassemble_Vd4S_Vn16B_Vm16B},
      {"usmmla_asimdsame2_g"_h, &Disassembler::Disassemble_Vd4S_Vn16B_Vm16B},
      {"ld1row_z_p_bi_u32"_h,
       &Disassembler::VisitSVELoadAndBroadcastQOWord_ScalarPlusImm},
      {"ld1row_z_p_br_contiguous"_h,
       &Disassembler::VisitSVELoadAndBroadcastQOWord_ScalarPlusScalar},
      {"ld1rod_z_p_bi_u64"_h,
       &Disassembler::VisitSVELoadAndBroadcastQOWord_ScalarPlusImm},
      {"ld1rod_z_p_br_contiguous"_h,
       &Disassembler::VisitSVELoadAndBroadcastQOWord_ScalarPlusScalar},
      {"ld1rob_z_p_bi_u8"_h,
       &Disassembler::VisitSVELoadAndBroadcastQOWord_ScalarPlusImm},
      {"ld1rob_z_p_br_contiguous"_h,
       &Disassembler::VisitSVELoadAndBroadcastQOWord_ScalarPlusScalar},
      {"ld1roh_z_p_bi_u16"_h,
       &Disassembler::VisitSVELoadAndBroadcastQOWord_ScalarPlusImm},
      {"ld1roh_z_p_br_contiguous"_h,
       &Disassembler::VisitSVELoadAndBroadcastQOWord_ScalarPlusScalar},
<<<<<<< HEAD
      {"usdot_z_zzzi_s", &Disassembler::VisitSVEMulIndex},
      {"sudot_z_zzzi_s", &Disassembler::VisitSVEMulIndex},
      {"usdot_asimdsame2_d", &Disassembler::VisitNEON3SameExtra},
      {"addg_64_addsub_immtags",
       &Disassembler::Disassemble_XdSP_XnSP_uimm6_uimm4},
      {"gmi_64g_dp_2src", &Disassembler::Disassemble_Xd_XnSP_Xm},
      {"irg_64i_dp_2src", &Disassembler::Disassemble_XdSP_XnSP_Xm},
      {"ldg_64loffset_ldsttags", &Disassembler::DisassembleMTELoadTag},
      {"st2g_64soffset_ldsttags", &Disassembler::DisassembleMTEStoreTag},
      {"st2g_64spost_ldsttags", &Disassembler::DisassembleMTEStoreTag},
      {"st2g_64spre_ldsttags", &Disassembler::DisassembleMTEStoreTag},
      {"stgp_64_ldstpair_off", &Disassembler::DisassembleMTEStoreTagPair},
      {"stgp_64_ldstpair_post", &Disassembler::DisassembleMTEStoreTagPair},
      {"stgp_64_ldstpair_pre", &Disassembler::DisassembleMTEStoreTagPair},
      {"stg_64soffset_ldsttags", &Disassembler::DisassembleMTEStoreTag},
      {"stg_64spost_ldsttags", &Disassembler::DisassembleMTEStoreTag},
      {"stg_64spre_ldsttags", &Disassembler::DisassembleMTEStoreTag},
      {"stz2g_64soffset_ldsttags", &Disassembler::DisassembleMTEStoreTag},
      {"stz2g_64spost_ldsttags", &Disassembler::DisassembleMTEStoreTag},
      {"stz2g_64spre_ldsttags", &Disassembler::DisassembleMTEStoreTag},
      {"stzg_64soffset_ldsttags", &Disassembler::DisassembleMTEStoreTag},
      {"stzg_64spost_ldsttags", &Disassembler::DisassembleMTEStoreTag},
      {"stzg_64spre_ldsttags", &Disassembler::DisassembleMTEStoreTag},
      {"subg_64_addsub_immtags",
       &Disassembler::Disassemble_XdSP_XnSP_uimm6_uimm4},
      {"subps_64s_dp_2src", &Disassembler::Disassemble_Xd_XnSP_XmSP},
      {"subp_64s_dp_2src", &Disassembler::Disassemble_Xd_XnSP_XmSP},
=======
      {"usdot_z_zzzi_s"_h, &Disassembler::VisitSVEMulIndex},
      {"sudot_z_zzzi_s"_h, &Disassembler::VisitSVEMulIndex},
      {"usdot_asimdsame2_d"_h, &Disassembler::VisitNEON3SameExtra},
>>>>>>> b43d6ef2
  };
  return &form_to_visitor;
}  // NOLINT(readability/fn_size)

Disassembler::Disassembler() {
  buffer_size_ = 256;
  buffer_ = reinterpret_cast<char *>(malloc(buffer_size_));
  buffer_pos_ = 0;
  own_buffer_ = true;
  code_address_offset_ = 0;
}

Disassembler::Disassembler(char *text_buffer, int buffer_size) {
  buffer_size_ = buffer_size;
  buffer_ = text_buffer;
  buffer_pos_ = 0;
  own_buffer_ = false;
  code_address_offset_ = 0;
}

Disassembler::~Disassembler() {
  if (own_buffer_) {
    free(buffer_);
  }
}

char *Disassembler::GetOutput() { return buffer_; }

void Disassembler::VisitAddSubImmediate(const Instruction *instr) {
  bool rd_is_zr = RdIsZROrSP(instr);
  bool stack_op =
      (rd_is_zr || RnIsZROrSP(instr)) && (instr->GetImmAddSub() == 0) ? true
                                                                      : false;
  const char *mnemonic = mnemonic_.c_str();
  const char *form = "'Rds, 'Rns, 'IAddSub";
  const char *form_cmp = "'Rns, 'IAddSub";
  const char *form_mov = "'Rds, 'Rns";

  switch (form_hash_) {
    case "add_32_addsub_imm"_h:
    case "add_64_addsub_imm"_h:
      if (stack_op) {
        mnemonic = "mov";
        form = form_mov;
      }
      break;
    case "adds_32s_addsub_imm"_h:
    case "adds_64s_addsub_imm"_h:
      if (rd_is_zr) {
        mnemonic = "cmn";
        form = form_cmp;
      }
      break;
    case "subs_32s_addsub_imm"_h:
    case "subs_64s_addsub_imm"_h:
      if (rd_is_zr) {
        mnemonic = "cmp";
        form = form_cmp;
      }
      break;
  }
  Format(instr, mnemonic, form);
}


void Disassembler::VisitAddSubShifted(const Instruction *instr) {
  bool rd_is_zr = RdIsZROrSP(instr);
  bool rn_is_zr = RnIsZROrSP(instr);
  const char *mnemonic = mnemonic_.c_str();
  const char *form = "'Rd, 'Rn, 'Rm'NDP";
  const char *form_cmp = "'Rn, 'Rm'NDP";
  const char *form_neg = "'Rd, 'Rm'NDP";

  switch (form_hash_) {
    case "adds_32_addsub_shift"_h:
    case "adds_64_addsub_shift"_h:
      if (rd_is_zr) {
        mnemonic = "cmn";
        form = form_cmp;
      }
      break;
    case "sub_32_addsub_shift"_h:
    case "sub_64_addsub_shift"_h:
      if (rn_is_zr) {
        mnemonic = "neg";
        form = form_neg;
      }
      break;
    case "subs_32_addsub_shift"_h:
    case "subs_64_addsub_shift"_h:
      if (rd_is_zr) {
        mnemonic = "cmp";
        form = form_cmp;
      } else if (rn_is_zr) {
        mnemonic = "negs";
        form = form_neg;
      }
  }
  Format(instr, mnemonic, form);
}


void Disassembler::VisitAddSubExtended(const Instruction *instr) {
  bool rd_is_zr = RdIsZROrSP(instr);
  const char *mnemonic = "";
  Extend mode = static_cast<Extend>(instr->GetExtendMode());
  const char *form = ((mode == UXTX) || (mode == SXTX)) ? "'Rds, 'Rns, 'Xm'Ext"
                                                        : "'Rds, 'Rns, 'Wm'Ext";
  const char *form_cmp =
      ((mode == UXTX) || (mode == SXTX)) ? "'Rns, 'Xm'Ext" : "'Rns, 'Wm'Ext";

  switch (instr->Mask(AddSubExtendedMask)) {
    case ADD_w_ext:
    case ADD_x_ext:
      mnemonic = "add";
      break;
    case ADDS_w_ext:
    case ADDS_x_ext: {
      mnemonic = "adds";
      if (rd_is_zr) {
        mnemonic = "cmn";
        form = form_cmp;
      }
      break;
    }
    case SUB_w_ext:
    case SUB_x_ext:
      mnemonic = "sub";
      break;
    case SUBS_w_ext:
    case SUBS_x_ext: {
      mnemonic = "subs";
      if (rd_is_zr) {
        mnemonic = "cmp";
        form = form_cmp;
      }
      break;
    }
    default:
      VIXL_UNREACHABLE();
  }
  Format(instr, mnemonic, form);
}


void Disassembler::VisitAddSubWithCarry(const Instruction *instr) {
  bool rn_is_zr = RnIsZROrSP(instr);
  const char *mnemonic = "";
  const char *form = "'Rd, 'Rn, 'Rm";
  const char *form_neg = "'Rd, 'Rm";

  switch (instr->Mask(AddSubWithCarryMask)) {
    case ADC_w:
    case ADC_x:
      mnemonic = "adc";
      break;
    case ADCS_w:
    case ADCS_x:
      mnemonic = "adcs";
      break;
    case SBC_w:
    case SBC_x: {
      mnemonic = "sbc";
      if (rn_is_zr) {
        mnemonic = "ngc";
        form = form_neg;
      }
      break;
    }
    case SBCS_w:
    case SBCS_x: {
      mnemonic = "sbcs";
      if (rn_is_zr) {
        mnemonic = "ngcs";
        form = form_neg;
      }
      break;
    }
    default:
      VIXL_UNREACHABLE();
  }
  Format(instr, mnemonic, form);
}


void Disassembler::VisitRotateRightIntoFlags(const Instruction *instr) {
  FormatWithDecodedMnemonic(instr, "'Xn, 'IRr, 'INzcv");
}


void Disassembler::VisitEvaluateIntoFlags(const Instruction *instr) {
  FormatWithDecodedMnemonic(instr, "'Wn");
}


void Disassembler::VisitLogicalImmediate(const Instruction *instr) {
  bool rd_is_zr = RdIsZROrSP(instr);
  bool rn_is_zr = RnIsZROrSP(instr);
  const char *mnemonic = "";
  const char *form = "'Rds, 'Rn, 'ITri";

  if (instr->GetImmLogical() == 0) {
    // The immediate encoded in the instruction is not in the expected format.
    Format(instr, "unallocated", "(LogicalImmediate)");
    return;
  }

  switch (instr->Mask(LogicalImmediateMask)) {
    case AND_w_imm:
    case AND_x_imm:
      mnemonic = "and";
      break;
    case ORR_w_imm:
    case ORR_x_imm: {
      mnemonic = "orr";
      unsigned reg_size =
          (instr->GetSixtyFourBits() == 1) ? kXRegSize : kWRegSize;
      if (rn_is_zr && !IsMovzMovnImm(reg_size, instr->GetImmLogical())) {
        mnemonic = "mov";
        form = "'Rds, 'ITri";
      }
      break;
    }
    case EOR_w_imm:
    case EOR_x_imm:
      mnemonic = "eor";
      break;
    case ANDS_w_imm:
    case ANDS_x_imm: {
      mnemonic = "ands";
      if (rd_is_zr) {
        mnemonic = "tst";
        form = "'Rn, 'ITri";
      }
      break;
    }
    default:
      VIXL_UNREACHABLE();
  }
  Format(instr, mnemonic, form);
}


bool Disassembler::IsMovzMovnImm(unsigned reg_size, uint64_t value) {
  VIXL_ASSERT((reg_size == kXRegSize) ||
              ((reg_size == kWRegSize) && (value <= 0xffffffff)));

  // Test for movz: 16 bits set at positions 0, 16, 32 or 48.
  if (((value & UINT64_C(0xffffffffffff0000)) == 0) ||
      ((value & UINT64_C(0xffffffff0000ffff)) == 0) ||
      ((value & UINT64_C(0xffff0000ffffffff)) == 0) ||
      ((value & UINT64_C(0x0000ffffffffffff)) == 0)) {
    return true;
  }

  // Test for movn: NOT(16 bits set at positions 0, 16, 32 or 48).
  if ((reg_size == kXRegSize) &&
      (((~value & UINT64_C(0xffffffffffff0000)) == 0) ||
       ((~value & UINT64_C(0xffffffff0000ffff)) == 0) ||
       ((~value & UINT64_C(0xffff0000ffffffff)) == 0) ||
       ((~value & UINT64_C(0x0000ffffffffffff)) == 0))) {
    return true;
  }
  if ((reg_size == kWRegSize) && (((value & 0xffff0000) == 0xffff0000) ||
                                  ((value & 0x0000ffff) == 0x0000ffff))) {
    return true;
  }
  return false;
}


void Disassembler::VisitLogicalShifted(const Instruction *instr) {
  bool rd_is_zr = RdIsZROrSP(instr);
  bool rn_is_zr = RnIsZROrSP(instr);
  const char *mnemonic = mnemonic_.c_str();
  const char *form = "'Rd, 'Rn, 'Rm'NLo";

  switch (form_hash_) {
    case "ands_32_log_shift"_h:
    case "ands_64_log_shift"_h:
      if (rd_is_zr) {
        mnemonic = "tst";
        form = "'Rn, 'Rm'NLo";
      }
      break;
    case "orr_32_log_shift"_h:
    case "orr_64_log_shift"_h:
      if (rn_is_zr && (instr->GetImmDPShift() == 0) &&
          (instr->GetShiftDP() == LSL)) {
        mnemonic = "mov";
        form = "'Rd, 'Rm";
      }
      break;
    case "orn_32_log_shift"_h:
    case "orn_64_log_shift"_h:
      if (rn_is_zr) {
        mnemonic = "mvn";
        form = "'Rd, 'Rm'NLo";
      }
      break;
  }

  Format(instr, mnemonic, form);
}


void Disassembler::VisitConditionalCompareRegister(const Instruction *instr) {
  FormatWithDecodedMnemonic(instr, "'Rn, 'Rm, 'INzcv, 'Cond");
}


void Disassembler::VisitConditionalCompareImmediate(const Instruction *instr) {
  FormatWithDecodedMnemonic(instr, "'Rn, 'IP, 'INzcv, 'Cond");
}


void Disassembler::VisitConditionalSelect(const Instruction *instr) {
  bool rnm_is_zr = (RnIsZROrSP(instr) && RmIsZROrSP(instr));
  bool rn_is_rm = (instr->GetRn() == instr->GetRm());
  const char *mnemonic = "";
  const char *form = "'Rd, 'Rn, 'Rm, 'Cond";
  const char *form_test = "'Rd, 'CInv";
  const char *form_update = "'Rd, 'Rn, 'CInv";

  Condition cond = static_cast<Condition>(instr->GetCondition());
  bool invertible_cond = (cond != al) && (cond != nv);

  switch (instr->Mask(ConditionalSelectMask)) {
    case CSEL_w:
    case CSEL_x:
      mnemonic = "csel";
      break;
    case CSINC_w:
    case CSINC_x: {
      mnemonic = "csinc";
      if (rnm_is_zr && invertible_cond) {
        mnemonic = "cset";
        form = form_test;
      } else if (rn_is_rm && invertible_cond) {
        mnemonic = "cinc";
        form = form_update;
      }
      break;
    }
    case CSINV_w:
    case CSINV_x: {
      mnemonic = "csinv";
      if (rnm_is_zr && invertible_cond) {
        mnemonic = "csetm";
        form = form_test;
      } else if (rn_is_rm && invertible_cond) {
        mnemonic = "cinv";
        form = form_update;
      }
      break;
    }
    case CSNEG_w:
    case CSNEG_x: {
      mnemonic = "csneg";
      if (rn_is_rm && invertible_cond) {
        mnemonic = "cneg";
        form = form_update;
      }
      break;
    }
    default:
      VIXL_UNREACHABLE();
  }
  Format(instr, mnemonic, form);
}


void Disassembler::VisitBitfield(const Instruction *instr) {
  unsigned s = instr->GetImmS();
  unsigned r = instr->GetImmR();
  unsigned rd_size_minus_1 =
      ((instr->GetSixtyFourBits() == 1) ? kXRegSize : kWRegSize) - 1;
  const char *mnemonic = "";
  const char *form = "";
  const char *form_shift_right = "'Rd, 'Rn, 'IBr";
  const char *form_extend = "'Rd, 'Wn";
  const char *form_bfiz = "'Rd, 'Rn, 'IBZ-r, 'IBs+1";
  const char *form_bfc = "'Rd, 'IBZ-r, 'IBs+1";
  const char *form_bfx = "'Rd, 'Rn, 'IBr, 'IBs-r+1";
  const char *form_lsl = "'Rd, 'Rn, 'IBZ-r";

  if (instr->GetSixtyFourBits() != instr->GetBitN()) {
    VisitUnallocated(instr);
    return;
  }

  if ((instr->GetSixtyFourBits() == 0) && ((s > 31) || (r > 31))) {
    VisitUnallocated(instr);
    return;
  }

  switch (instr->Mask(BitfieldMask)) {
    case SBFM_w:
    case SBFM_x: {
      mnemonic = "sbfx";
      form = form_bfx;
      if (r == 0) {
        form = form_extend;
        if (s == 7) {
          mnemonic = "sxtb";
        } else if (s == 15) {
          mnemonic = "sxth";
        } else if ((s == 31) && (instr->GetSixtyFourBits() == 1)) {
          mnemonic = "sxtw";
        } else {
          form = form_bfx;
        }
      } else if (s == rd_size_minus_1) {
        mnemonic = "asr";
        form = form_shift_right;
      } else if (s < r) {
        mnemonic = "sbfiz";
        form = form_bfiz;
      }
      break;
    }
    case UBFM_w:
    case UBFM_x: {
      mnemonic = "ubfx";
      form = form_bfx;
      if (r == 0) {
        form = form_extend;
        if (s == 7) {
          mnemonic = "uxtb";
        } else if (s == 15) {
          mnemonic = "uxth";
        } else {
          form = form_bfx;
        }
      }
      if (s == rd_size_minus_1) {
        mnemonic = "lsr";
        form = form_shift_right;
      } else if (r == s + 1) {
        mnemonic = "lsl";
        form = form_lsl;
      } else if (s < r) {
        mnemonic = "ubfiz";
        form = form_bfiz;
      }
      break;
    }
    case BFM_w:
    case BFM_x: {
      mnemonic = "bfxil";
      form = form_bfx;
      if (s < r) {
        if (instr->GetRn() == kZeroRegCode) {
          mnemonic = "bfc";
          form = form_bfc;
        } else {
          mnemonic = "bfi";
          form = form_bfiz;
        }
      }
    }
  }
  Format(instr, mnemonic, form);
}


void Disassembler::VisitExtract(const Instruction *instr) {
  const char *mnemonic = "";
  const char *form = "'Rd, 'Rn, 'Rm, 'IExtract";

  switch (instr->Mask(ExtractMask)) {
    case EXTR_w:
    case EXTR_x: {
      if (instr->GetRn() == instr->GetRm()) {
        mnemonic = "ror";
        form = "'Rd, 'Rn, 'IExtract";
      } else {
        mnemonic = "extr";
      }
      break;
    }
    default:
      VIXL_UNREACHABLE();
  }
  Format(instr, mnemonic, form);
}


void Disassembler::VisitPCRelAddressing(const Instruction *instr) {
  switch (instr->Mask(PCRelAddressingMask)) {
    case ADR:
      Format(instr, "adr", "'Xd, 'AddrPCRelByte");
      break;
    case ADRP:
      Format(instr, "adrp", "'Xd, 'AddrPCRelPage");
      break;
    default:
      Format(instr, "unimplemented", "(PCRelAddressing)");
  }
}


void Disassembler::VisitConditionalBranch(const Instruction *instr) {
  // We can't use the mnemonic directly here, as there's no space between it and
  // the condition. Assert that we have the correct mnemonic, then use "b"
  // explicitly for formatting the output.
  VIXL_ASSERT(form_hash_ == "b_only_condbranch"_h);
  Format(instr, "b.'CBrn", "'TImmCond");
}


void Disassembler::VisitUnconditionalBranchToRegister(
    const Instruction *instr) {
  const char *form = "'Xn";

  switch (form_hash_) {
    case "ret_64r_branch_reg"_h:
      if (instr->GetRn() == kLinkRegCode) {
        form = "";
      }
      break;
    case "retaa_64e_branch_reg"_h:
    case "retab_64e_branch_reg"_h:
      form = "";
      break;
    case "braa_64p_branch_reg"_h:
    case "brab_64p_branch_reg"_h:
    case "blraa_64p_branch_reg"_h:
    case "blrab_64p_branch_reg"_h:
      form = "'Xn, 'Xds";
      break;
  }

  FormatWithDecodedMnemonic(instr, form);
}


void Disassembler::VisitUnconditionalBranch(const Instruction *instr) {
  FormatWithDecodedMnemonic(instr, "'TImmUncn");
}


void Disassembler::VisitDataProcessing1Source(const Instruction *instr) {
  const char *form = "'Rd, 'Rn";

  switch (form_hash_) {
    case "pacia_64p_dp_1src"_h:
    case "pacda_64p_dp_1src"_h:
    case "autia_64p_dp_1src"_h:
    case "autda_64p_dp_1src"_h:
    case "pacib_64p_dp_1src"_h:
    case "pacdb_64p_dp_1src"_h:
    case "autib_64p_dp_1src"_h:
    case "autdb_64p_dp_1src"_h:
      form = "'Xd, 'Xns";
      break;
    case "paciza_64z_dp_1src"_h:
    case "pacdza_64z_dp_1src"_h:
    case "autiza_64z_dp_1src"_h:
    case "autdza_64z_dp_1src"_h:
    case "pacizb_64z_dp_1src"_h:
    case "pacdzb_64z_dp_1src"_h:
    case "autizb_64z_dp_1src"_h:
    case "autdzb_64z_dp_1src"_h:
    case "xpacd_64z_dp_1src"_h:
    case "xpaci_64z_dp_1src"_h:
      form = "'Xd";
      break;
  }
  FormatWithDecodedMnemonic(instr, form);
}


void Disassembler::VisitDataProcessing2Source(const Instruction *instr) {
  std::string mnemonic = mnemonic_;
  const char *form = "'Rd, 'Rn, 'Rm";

  switch (form_hash_) {
    case "asrv_32_dp_2src"_h:
    case "asrv_64_dp_2src"_h:
    case "lslv_32_dp_2src"_h:
    case "lslv_64_dp_2src"_h:
    case "lsrv_32_dp_2src"_h:
    case "lsrv_64_dp_2src"_h:
    case "rorv_32_dp_2src"_h:
    case "rorv_64_dp_2src"_h:
      // Drop the last 'v' character.
      VIXL_ASSERT(mnemonic[3] == 'v');
      mnemonic.pop_back();
      break;
    case "pacga_64p_dp_2src"_h:
      form = "'Xd, 'Xn, 'Xms";
      break;
    case "crc32x_64c_dp_2src"_h:
    case "crc32cx_64c_dp_2src"_h:
      form = "'Wd, 'Wn, 'Xm";
      break;
  }
  Format(instr, mnemonic.c_str(), form);
}


void Disassembler::VisitDataProcessing3Source(const Instruction *instr) {
  bool ra_is_zr = RaIsZROrSP(instr);
  const char *mnemonic = "";
  const char *form = "'Xd, 'Wn, 'Wm, 'Xa";
  const char *form_rrr = "'Rd, 'Rn, 'Rm";
  const char *form_rrrr = "'Rd, 'Rn, 'Rm, 'Ra";
  const char *form_xww = "'Xd, 'Wn, 'Wm";
  const char *form_xxx = "'Xd, 'Xn, 'Xm";

  switch (instr->Mask(DataProcessing3SourceMask)) {
    case MADD_w:
    case MADD_x: {
      mnemonic = "madd";
      form = form_rrrr;
      if (ra_is_zr) {
        mnemonic = "mul";
        form = form_rrr;
      }
      break;
    }
    case MSUB_w:
    case MSUB_x: {
      mnemonic = "msub";
      form = form_rrrr;
      if (ra_is_zr) {
        mnemonic = "mneg";
        form = form_rrr;
      }
      break;
    }
    case SMADDL_x: {
      mnemonic = "smaddl";
      if (ra_is_zr) {
        mnemonic = "smull";
        form = form_xww;
      }
      break;
    }
    case SMSUBL_x: {
      mnemonic = "smsubl";
      if (ra_is_zr) {
        mnemonic = "smnegl";
        form = form_xww;
      }
      break;
    }
    case UMADDL_x: {
      mnemonic = "umaddl";
      if (ra_is_zr) {
        mnemonic = "umull";
        form = form_xww;
      }
      break;
    }
    case UMSUBL_x: {
      mnemonic = "umsubl";
      if (ra_is_zr) {
        mnemonic = "umnegl";
        form = form_xww;
      }
      break;
    }
    case SMULH_x: {
      mnemonic = "smulh";
      form = form_xxx;
      break;
    }
    case UMULH_x: {
      mnemonic = "umulh";
      form = form_xxx;
      break;
    }
    default:
      VIXL_UNREACHABLE();
  }
  Format(instr, mnemonic, form);
}


void Disassembler::VisitCompareBranch(const Instruction *instr) {
  FormatWithDecodedMnemonic(instr, "'Rt, 'TImmCmpa");
}


void Disassembler::VisitTestBranch(const Instruction *instr) {
  // If the top bit of the immediate is clear, the tested register is
  // disassembled as Wt, otherwise Xt. As the top bit of the immediate is
  // encoded in bit 31 of the instruction, we can reuse the Rt form, which
  // uses bit 31 (normally "sf") to choose the register size.
  FormatWithDecodedMnemonic(instr, "'Rt, 'It, 'TImmTest");
}


void Disassembler::VisitMoveWideImmediate(const Instruction *instr) {
  const char *mnemonic = "";
  const char *form = "'Rd, 'IMoveImm";

  // Print the shift separately for movk, to make it clear which half word will
  // be overwritten. Movn and movz print the computed immediate, which includes
  // shift calculation.
  switch (instr->Mask(MoveWideImmediateMask)) {
    case MOVN_w:
    case MOVN_x:
      if ((instr->GetImmMoveWide()) || (instr->GetShiftMoveWide() == 0)) {
        if ((instr->GetSixtyFourBits() == 0) &&
            (instr->GetImmMoveWide() == 0xffff)) {
          mnemonic = "movn";
        } else {
          mnemonic = "mov";
          form = "'Rd, 'IMoveNeg";
        }
      } else {
        mnemonic = "movn";
      }
      break;
    case MOVZ_w:
    case MOVZ_x:
      if ((instr->GetImmMoveWide()) || (instr->GetShiftMoveWide() == 0))
        mnemonic = "mov";
      else
        mnemonic = "movz";
      break;
    case MOVK_w:
    case MOVK_x:
      mnemonic = "movk";
      form = "'Rd, 'IMoveLSL";
      break;
    default:
      VIXL_UNREACHABLE();
  }
  Format(instr, mnemonic, form);
}


#define LOAD_STORE_LIST(V) \
  V(STRB_w, "'Wt")         \
  V(STRH_w, "'Wt")         \
  V(STR_w, "'Wt")          \
  V(STR_x, "'Xt")          \
  V(LDRB_w, "'Wt")         \
  V(LDRH_w, "'Wt")         \
  V(LDR_w, "'Wt")          \
  V(LDR_x, "'Xt")          \
  V(LDRSB_x, "'Xt")        \
  V(LDRSH_x, "'Xt")        \
  V(LDRSW_x, "'Xt")        \
  V(LDRSB_w, "'Wt")        \
  V(LDRSH_w, "'Wt")        \
  V(STR_b, "'Bt")          \
  V(STR_h, "'Ht")          \
  V(STR_s, "'St")          \
  V(STR_d, "'Dt")          \
  V(LDR_b, "'Bt")          \
  V(LDR_h, "'Ht")          \
  V(LDR_s, "'St")          \
  V(LDR_d, "'Dt")          \
  V(STR_q, "'Qt")          \
  V(LDR_q, "'Qt")

void Disassembler::VisitLoadStorePreIndex(const Instruction *instr) {
  const char *form = "(LoadStorePreIndex)";
  const char *suffix = ", ['Xns'ILSi]!";

  switch (instr->Mask(LoadStorePreIndexMask)) {
#define LS_PREINDEX(A, B) \
  case A##_pre:           \
    form = B;             \
    break;
    LOAD_STORE_LIST(LS_PREINDEX)
#undef LS_PREINDEX
  }
  FormatWithDecodedMnemonic(instr, form, suffix);
}


void Disassembler::VisitLoadStorePostIndex(const Instruction *instr) {
  const char *form = "(LoadStorePostIndex)";
  const char *suffix = ", ['Xns]'ILSi";

  switch (instr->Mask(LoadStorePostIndexMask)) {
#define LS_POSTINDEX(A, B) \
  case A##_post:           \
    form = B;              \
    break;
    LOAD_STORE_LIST(LS_POSTINDEX)
#undef LS_POSTINDEX
  }
  FormatWithDecodedMnemonic(instr, form, suffix);
}


void Disassembler::VisitLoadStoreUnsignedOffset(const Instruction *instr) {
  const char *form = "(LoadStoreUnsignedOffset)";
  const char *suffix = ", ['Xns'ILU]";

  switch (instr->Mask(LoadStoreUnsignedOffsetMask)) {
#define LS_UNSIGNEDOFFSET(A, B) \
  case A##_unsigned:            \
    form = B;                   \
    break;
    LOAD_STORE_LIST(LS_UNSIGNEDOFFSET)
#undef LS_UNSIGNEDOFFSET
    case PRFM_unsigned:
      form = "'prefOp";
  }
  FormatWithDecodedMnemonic(instr, form, suffix);
}


void Disassembler::VisitLoadStoreRCpcUnscaledOffset(const Instruction *instr) {
  const char *mnemonic = mnemonic_.c_str();
  const char *form = "'Wt, ['Xns'ILS]";
  const char *form_x = "'Xt, ['Xns'ILS]";

  switch (form_hash_) {
    case "ldapursb_64_ldapstl_unscaled"_h:
    case "ldapursh_64_ldapstl_unscaled"_h:
    case "ldapursw_64_ldapstl_unscaled"_h:
    case "ldapur_64_ldapstl_unscaled"_h:
    case "stlur_64_ldapstl_unscaled"_h:
      form = form_x;
      break;
  }

  Format(instr, mnemonic, form);
}


void Disassembler::VisitLoadStoreRegisterOffset(const Instruction *instr) {
  const char *form = "(LoadStoreRegisterOffset)";
  const char *suffix = ", ['Xns, 'Offsetreg]";

  switch (instr->Mask(LoadStoreRegisterOffsetMask)) {
#define LS_REGISTEROFFSET(A, B) \
  case A##_reg:                 \
    form = B;                   \
    break;
    LOAD_STORE_LIST(LS_REGISTEROFFSET)
#undef LS_REGISTEROFFSET
    case PRFM_reg:
      form = "'prefOp";
  }
  FormatWithDecodedMnemonic(instr, form, suffix);
}


void Disassembler::VisitLoadStoreUnscaledOffset(const Instruction *instr) {
  const char *form = "'Wt";
  const char *suffix = ", ['Xns'ILS]";

  switch (form_hash_) {
    case "ldur_64_ldst_unscaled"_h:
    case "ldursb_64_ldst_unscaled"_h:
    case "ldursh_64_ldst_unscaled"_h:
    case "ldursw_64_ldst_unscaled"_h:
    case "stur_64_ldst_unscaled"_h:
      form = "'Xt";
      break;
    case "ldur_b_ldst_unscaled"_h:
    case "stur_b_ldst_unscaled"_h:
      form = "'Bt";
      break;
    case "ldur_h_ldst_unscaled"_h:
    case "stur_h_ldst_unscaled"_h:
      form = "'Ht";
      break;
    case "ldur_s_ldst_unscaled"_h:
    case "stur_s_ldst_unscaled"_h:
      form = "'St";
      break;
    case "ldur_d_ldst_unscaled"_h:
    case "stur_d_ldst_unscaled"_h:
      form = "'Dt";
      break;
    case "ldur_q_ldst_unscaled"_h:
    case "stur_q_ldst_unscaled"_h:
      form = "'Qt";
      break;
    case "prfum_p_ldst_unscaled"_h:
      form = "'prefOp";
      break;
  }
  FormatWithDecodedMnemonic(instr, form, suffix);
}


void Disassembler::VisitLoadLiteral(const Instruction *instr) {
  const char *form = "'Wt";
  const char *suffix = ", 'ILLiteral 'LValue";

  switch (form_hash_) {
    case "ldr_64_loadlit"_h:
    case "ldrsw_64_loadlit"_h:
      form = "'Xt";
      break;
    case "ldr_s_loadlit"_h:
      form = "'St";
      break;
    case "ldr_d_loadlit"_h:
      form = "'Dt";
      break;
    case "ldr_q_loadlit"_h:
      form = "'Qt";
      break;
    case "prfm_p_loadlit"_h:
      form = "'prefOp";
      break;
  }
  FormatWithDecodedMnemonic(instr, form, suffix);
}


#define LOAD_STORE_PAIR_LIST(V) \
  V(STP_w, "'Wt, 'Wt2", "2")    \
  V(LDP_w, "'Wt, 'Wt2", "2")    \
  V(LDPSW_x, "'Xt, 'Xt2", "2")  \
  V(STP_x, "'Xt, 'Xt2", "3")    \
  V(LDP_x, "'Xt, 'Xt2", "3")    \
  V(STP_s, "'St, 'St2", "2")    \
  V(LDP_s, "'St, 'St2", "2")    \
  V(STP_d, "'Dt, 'Dt2", "3")    \
  V(LDP_d, "'Dt, 'Dt2", "3")    \
  V(LDP_q, "'Qt, 'Qt2", "4")    \
  V(STP_q, "'Qt, 'Qt2", "4")

void Disassembler::VisitLoadStorePairPostIndex(const Instruction *instr) {
  const char *form = "(LoadStorePairPostIndex)";

  switch (instr->Mask(LoadStorePairPostIndexMask)) {
#define LSP_POSTINDEX(A, B, C)     \
  case A##_post:                   \
    form = B ", ['Xns]'ILP" C "i"; \
    break;
    LOAD_STORE_PAIR_LIST(LSP_POSTINDEX)
#undef LSP_POSTINDEX
  }
  FormatWithDecodedMnemonic(instr, form);
}


void Disassembler::VisitLoadStorePairPreIndex(const Instruction *instr) {
  const char *form = "(LoadStorePairPreIndex)";

  switch (instr->Mask(LoadStorePairPreIndexMask)) {
#define LSP_PREINDEX(A, B, C)       \
  case A##_pre:                     \
    form = B ", ['Xns'ILP" C "i]!"; \
    break;
    LOAD_STORE_PAIR_LIST(LSP_PREINDEX)
#undef LSP_PREINDEX
  }
  FormatWithDecodedMnemonic(instr, form);
}


void Disassembler::VisitLoadStorePairOffset(const Instruction *instr) {
  const char *form = "(LoadStorePairOffset)";

  switch (instr->Mask(LoadStorePairOffsetMask)) {
#define LSP_OFFSET(A, B, C)       \
  case A##_off:                   \
    form = B ", ['Xns'ILP" C "]"; \
    break;
    LOAD_STORE_PAIR_LIST(LSP_OFFSET)
#undef LSP_OFFSET
  }
  FormatWithDecodedMnemonic(instr, form);
}


void Disassembler::VisitLoadStorePairNonTemporal(const Instruction *instr) {
  const char *form = "'Wt, 'Wt2, ['Xns'ILP2]";

  switch (form_hash_) {
    case "ldnp_64_ldstnapair_offs"_h:
    case "stnp_64_ldstnapair_offs"_h:
      form = "'Xt, 'Xt2, ['Xns'ILP3]";
      break;
    case "ldnp_s_ldstnapair_offs"_h:
    case "stnp_s_ldstnapair_offs"_h:
      form = "'St, 'St2, ['Xns'ILP2]";
      break;
    case "ldnp_d_ldstnapair_offs"_h:
    case "stnp_d_ldstnapair_offs"_h:
      form = "'Dt, 'Dt2, ['Xns'ILP3]";
      break;
    case "ldnp_q_ldstnapair_offs"_h:
    case "stnp_q_ldstnapair_offs"_h:
      form = "'Qt, 'Qt2, ['Xns'ILP4]";
      break;
  }
  FormatWithDecodedMnemonic(instr, form);
}

// clang-format off
#define LOAD_STORE_EXCLUSIVE_LIST(V)   \
  V(STXRB_w,  "'Ws, 'Wt")              \
  V(STXRH_w,  "'Ws, 'Wt")              \
  V(STXR_w,   "'Ws, 'Wt")              \
  V(STXR_x,   "'Ws, 'Xt")              \
  V(LDXR_x,   "'Xt")                   \
  V(STXP_w,   "'Ws, 'Wt, 'Wt2")        \
  V(STXP_x,   "'Ws, 'Xt, 'Xt2")        \
  V(LDXP_w,   "'Wt, 'Wt2")             \
  V(LDXP_x,   "'Xt, 'Xt2")             \
  V(STLXRB_w, "'Ws, 'Wt")              \
  V(STLXRH_w, "'Ws, 'Wt")              \
  V(STLXR_w,  "'Ws, 'Wt")              \
  V(STLXR_x,  "'Ws, 'Xt")              \
  V(LDAXR_x,  "'Xt")                   \
  V(STLXP_w,  "'Ws, 'Wt, 'Wt2")        \
  V(STLXP_x,  "'Ws, 'Xt, 'Xt2")        \
  V(LDAXP_w,  "'Wt, 'Wt2")             \
  V(LDAXP_x,  "'Xt, 'Xt2")             \
  V(STLR_x,   "'Xt")                   \
  V(LDAR_x,   "'Xt")                   \
  V(STLLR_x,  "'Xt")                   \
  V(LDLAR_x,  "'Xt")                   \
  V(CAS_w,    "'Ws, 'Wt")              \
  V(CAS_x,    "'Xs, 'Xt")              \
  V(CASA_w,   "'Ws, 'Wt")              \
  V(CASA_x,   "'Xs, 'Xt")              \
  V(CASL_w,   "'Ws, 'Wt")              \
  V(CASL_x,   "'Xs, 'Xt")              \
  V(CASAL_w,  "'Ws, 'Wt")              \
  V(CASAL_x,  "'Xs, 'Xt")              \
  V(CASB,     "'Ws, 'Wt")              \
  V(CASAB,    "'Ws, 'Wt")              \
  V(CASLB,    "'Ws, 'Wt")              \
  V(CASALB,   "'Ws, 'Wt")              \
  V(CASH,     "'Ws, 'Wt")              \
  V(CASAH,    "'Ws, 'Wt")              \
  V(CASLH,    "'Ws, 'Wt")              \
  V(CASALH,   "'Ws, 'Wt")              \
  V(CASP_w,   "'Ws, 'Ws+, 'Wt, 'Wt+")  \
  V(CASP_x,   "'Xs, 'Xs+, 'Xt, 'Xt+")  \
  V(CASPA_w,  "'Ws, 'Ws+, 'Wt, 'Wt+")  \
  V(CASPA_x,  "'Xs, 'Xs+, 'Xt, 'Xt+")  \
  V(CASPL_w,  "'Ws, 'Ws+, 'Wt, 'Wt+")  \
  V(CASPL_x,  "'Xs, 'Xs+, 'Xt, 'Xt+")  \
  V(CASPAL_w, "'Ws, 'Ws+, 'Wt, 'Wt+")  \
  V(CASPAL_x, "'Xs, 'Xs+, 'Xt, 'Xt+")
// clang-format on


void Disassembler::VisitLoadStoreExclusive(const Instruction *instr) {
  const char *form = "'Wt";
  const char *suffix = ", ['Xns]";

  switch (instr->Mask(LoadStoreExclusiveMask)) {
#define LSX(A, B) \
  case A:         \
    form = B;     \
    break;
    LOAD_STORE_EXCLUSIVE_LIST(LSX)
#undef LSX
  }

  switch (instr->Mask(LoadStoreExclusiveMask)) {
    case CASP_w:
    case CASP_x:
    case CASPA_w:
    case CASPA_x:
    case CASPL_w:
    case CASPL_x:
    case CASPAL_w:
    case CASPAL_x:
      if ((instr->GetRs() % 2 == 1) || (instr->GetRt() % 2 == 1)) {
        VisitUnallocated(instr);
        return;
      }
      break;
  }

  FormatWithDecodedMnemonic(instr, form, suffix);
}

void Disassembler::VisitLoadStorePAC(const Instruction *instr) {
  const char *form = "'Xt, ['Xns'ILA]";
  const char *suffix = "";
  switch (form_hash_) {
    case "ldraa_64w_ldst_pac"_h:
    case "ldrab_64w_ldst_pac"_h:
      suffix = "!";
      break;
  }
  FormatWithDecodedMnemonic(instr, form, suffix);
}

void Disassembler::VisitAtomicMemory(const Instruction *instr) {
  bool is_x = (instr->ExtractBits(31, 30) == 3);
  const char *form = is_x ? "'Xs, 'Xt" : "'Ws, 'Wt";
  const char *suffix = ", ['Xns]";

  std::string mnemonic = mnemonic_;

  switch (form_hash_) {
    case "ldaprb_32l_memop"_h:
    case "ldaprh_32l_memop"_h:
    case "ldapr_32l_memop"_h:
      form = "'Wt";
      break;
    case "ldapr_64l_memop"_h:
      form = "'Xt";
      break;
    default:
      // Zero register implies a store instruction.
      if (instr->GetRt() == kZeroRegCode) {
        mnemonic.replace(0, 2, "st");
        form = is_x ? "'Xs" : "'Ws";
      }
  }
  Format(instr, mnemonic.c_str(), form, suffix);
}


void Disassembler::VisitFPCompare(const Instruction *instr) {
  const char *form = "'Fn, 'Fm";
  switch (form_hash_) {
    case "fcmpe_dz_floatcmp"_h:
    case "fcmpe_hz_floatcmp"_h:
    case "fcmpe_sz_floatcmp"_h:
    case "fcmp_dz_floatcmp"_h:
    case "fcmp_hz_floatcmp"_h:
    case "fcmp_sz_floatcmp"_h:
      form = "'Fn, #0.0";
  }
  FormatWithDecodedMnemonic(instr, form);
}


void Disassembler::VisitFPConditionalCompare(const Instruction *instr) {
  FormatWithDecodedMnemonic(instr, "'Fn, 'Fm, 'INzcv, 'Cond");
}


void Disassembler::VisitFPConditionalSelect(const Instruction *instr) {
  FormatWithDecodedMnemonic(instr, "'Fd, 'Fn, 'Fm, 'Cond");
}


void Disassembler::VisitFPDataProcessing1Source(const Instruction *instr) {
  const char *form = "'Fd, 'Fn";
  switch (form_hash_) {
    case "fcvt_ds_floatdp1"_h:
      form = "'Dd, 'Sn";
      break;
    case "fcvt_sd_floatdp1"_h:
      form = "'Sd, 'Dn";
      break;
    case "fcvt_hs_floatdp1"_h:
      form = "'Hd, 'Sn";
      break;
    case "fcvt_sh_floatdp1"_h:
      form = "'Sd, 'Hn";
      break;
    case "fcvt_dh_floatdp1"_h:
      form = "'Dd, 'Hn";
      break;
    case "fcvt_hd_floatdp1"_h:
      form = "'Hd, 'Dn";
      break;
  }
  FormatWithDecodedMnemonic(instr, form);
}


void Disassembler::VisitFPDataProcessing2Source(const Instruction *instr) {
  FormatWithDecodedMnemonic(instr, "'Fd, 'Fn, 'Fm");
}


void Disassembler::VisitFPDataProcessing3Source(const Instruction *instr) {
  FormatWithDecodedMnemonic(instr, "'Fd, 'Fn, 'Fm, 'Fa");
}


void Disassembler::VisitFPImmediate(const Instruction *instr) {
  const char *form = "'Hd";
  const char *suffix = ", 'IFP";
  switch (form_hash_) {
    case "fmov_s_floatimm"_h:
      form = "'Sd";
      break;
    case "fmov_d_floatimm"_h:
      form = "'Dd";
      break;
  }
  FormatWithDecodedMnemonic(instr, form, suffix);
}


void Disassembler::VisitFPIntegerConvert(const Instruction *instr) {
  const char *form = "'Rd, 'Fn";
  switch (form_hash_) {
    case "fmov_h32_float2int"_h:
    case "fmov_h64_float2int"_h:
    case "fmov_s32_float2int"_h:
    case "fmov_d64_float2int"_h:
    case "scvtf_d32_float2int"_h:
    case "scvtf_d64_float2int"_h:
    case "scvtf_h32_float2int"_h:
    case "scvtf_h64_float2int"_h:
    case "scvtf_s32_float2int"_h:
    case "scvtf_s64_float2int"_h:
    case "ucvtf_d32_float2int"_h:
    case "ucvtf_d64_float2int"_h:
    case "ucvtf_h32_float2int"_h:
    case "ucvtf_h64_float2int"_h:
    case "ucvtf_s32_float2int"_h:
    case "ucvtf_s64_float2int"_h:
      form = "'Fd, 'Rn";
      break;
    case "fmov_v64i_float2int"_h:
      form = "'Vd.D[1], 'Rn";
      break;
    case "fmov_64vx_float2int"_h:
      form = "'Rd, 'Vn.D[1]";
      break;
  }
  FormatWithDecodedMnemonic(instr, form);
}


void Disassembler::VisitFPFixedPointConvert(const Instruction *instr) {
  const char *form = "'Rd, 'Fn";
  const char *suffix = ", 'IFPFBits";

  switch (form_hash_) {
    case "scvtf_d32_float2fix"_h:
    case "scvtf_d64_float2fix"_h:
    case "scvtf_h32_float2fix"_h:
    case "scvtf_h64_float2fix"_h:
    case "scvtf_s32_float2fix"_h:
    case "scvtf_s64_float2fix"_h:
    case "ucvtf_d32_float2fix"_h:
    case "ucvtf_d64_float2fix"_h:
    case "ucvtf_h32_float2fix"_h:
    case "ucvtf_h64_float2fix"_h:
    case "ucvtf_s32_float2fix"_h:
    case "ucvtf_s64_float2fix"_h:
      form = "'Fd, 'Rn";
      break;
  }
  FormatWithDecodedMnemonic(instr, form, suffix);
}

void Disassembler::DisassembleNoArgs(const Instruction *instr) {
  Format(instr, mnemonic_.c_str(), "");
}

void Disassembler::VisitSystem(const Instruction *instr) {
  const char *mnemonic = mnemonic_.c_str();
  const char *form = "(System)";
  const char *suffix = NULL;

  switch (form_hash_) {
    case "clrex_bn_barriers"_h:
      form = (instr->GetCRm() == 0xf) ? "" : "'IX";
      break;
    case "mrs_rs_systemmove"_h:
      form = "'Xt, 'IY";
      break;
    case "msr_si_pstate"_h:
    case "msr_sr_systemmove"_h:
      form = "'IY, 'Xt";
      break;
    case "bti_hb_hints"_h:
      switch (instr->ExtractBits(7, 6)) {
        case 0:
          form = "";
          break;
        case 1:
          form = "c";
          break;
        case 2:
          form = "j";
          break;
        case 3:
          form = "jc";
          break;
      }
      break;
    case "hint_hm_hints"_h:
      form = "'IH";
      break;
    case "dmb_bo_barriers"_h:
    case "dsb_bo_barriers"_h:
      form = "'M";
      break;
<<<<<<< HEAD
    case Hash("sys_cr_systeminstrs"): {
=======
    case "sys_cr_systeminstrs"_h:
>>>>>>> b43d6ef2
      mnemonic = "dc";
      suffix = ", 'Xt";

      const std::map<uint32_t, const char *> dcop = {
          {IVAU, "ivau"},
          {CVAC, "cvac"},
          {CVAU, "cvau"},
          {CVAP, "cvap"},
          {CVADP, "cvadp"},
          {CIVAC, "civac"},
          {ZVA, "zva"},
          {GVA, "gva"},
          {GZVA, "gzva"},
          {CGVAC, "cgvac"},
          {CGDVAC, "cgdvac"},
          {CGVAP, "cgvap"},
          {CGDVAP, "cgdvap"},
          {CIGVAC, "cigvac"},
          {CIGDVAC, "cigdvac"},
      };

      uint32_t sysop = instr->GetSysOp();
      if (dcop.count(sysop)) {
        if (sysop == IVAU) {
          mnemonic = "ic";
        }
        form = dcop.at(sysop);
      } else {
        mnemonic = "sys";
        form = "'G1, 'Kn, 'Km, 'G2";
        if (instr->GetRt() == 31) {
          suffix = NULL;
        }
        break;
      }
    }
  }
  Format(instr, mnemonic, form, suffix);
}


void Disassembler::VisitException(const Instruction *instr) {
  const char *mnemonic = "unimplemented";
  const char *form = "'IDebug";

  switch (instr->Mask(ExceptionMask)) {
    case HLT:
      mnemonic = "hlt";
      break;
    case BRK:
      mnemonic = "brk";
      break;
    case SVC:
      mnemonic = "svc";
      break;
    case HVC:
      mnemonic = "hvc";
      break;
    case SMC:
      mnemonic = "smc";
      break;
    case DCPS1:
      mnemonic = "dcps1";
      form = "{'IDebug}";
      break;
    case DCPS2:
      mnemonic = "dcps2";
      form = "{'IDebug}";
      break;
    case DCPS3:
      mnemonic = "dcps3";
      form = "{'IDebug}";
      break;
    default:
      form = "(Exception)";
  }
  Format(instr, mnemonic, form);
}


void Disassembler::VisitCrypto2RegSHA(const Instruction *instr) {
  VisitUnimplemented(instr);
}


void Disassembler::VisitCrypto3RegSHA(const Instruction *instr) {
  VisitUnimplemented(instr);
}


void Disassembler::VisitCryptoAES(const Instruction *instr) {
  VisitUnimplemented(instr);
}

void Disassembler::DisassembleNEON2RegAddlp(const Instruction *instr) {
  const char *mnemonic = mnemonic_.c_str();
  const char *form = "'Vd.%s, 'Vn.%s";

  static const NEONFormatMap map_lp_ta =
      {{23, 22, 30}, {NF_4H, NF_8H, NF_2S, NF_4S, NF_1D, NF_2D}};
  NEONFormatDecoder nfd(instr);
  nfd.SetFormatMap(0, &map_lp_ta);
  Format(instr, mnemonic, nfd.Substitute(form));
}

void Disassembler::DisassembleNEON2RegCompare(const Instruction *instr) {
  const char *mnemonic = mnemonic_.c_str();
  const char *form = "'Vd.%s, 'Vn.%s, #0";
  NEONFormatDecoder nfd(instr);
  Format(instr, mnemonic, nfd.Substitute(form));
}

void Disassembler::DisassembleNEON2RegFPCompare(const Instruction *instr) {
  const char *mnemonic = mnemonic_.c_str();
  const char *form = "'Vd.%s, 'Vn.%s, #0.0";
  NEONFormatDecoder nfd(instr, NEONFormatDecoder::FPFormatMap());
  Format(instr, mnemonic, nfd.Substitute(form));
}

void Disassembler::DisassembleNEON2RegFPConvert(const Instruction *instr) {
  const char *mnemonic = mnemonic_.c_str();
  const char *form = "'Vd.%s, 'Vn.%s";
  static const NEONFormatMap map_cvt_ta = {{22}, {NF_4S, NF_2D}};

  static const NEONFormatMap map_cvt_tb = {{22, 30},
                                           {NF_4H, NF_8H, NF_2S, NF_4S}};
  NEONFormatDecoder nfd(instr, &map_cvt_tb, &map_cvt_ta);

  VectorFormat vform_dst = nfd.GetVectorFormat(0);
  switch (form_hash_) {
    case "fcvtl_asimdmisc_l"_h:
      nfd.SetFormatMaps(&map_cvt_ta, &map_cvt_tb);
      break;
    case "fcvtxn_asimdmisc_n"_h:
      if ((vform_dst != kFormat2S) && (vform_dst != kFormat4S)) {
        mnemonic = NULL;
      }
      break;
  }
  Format(instr, nfd.Mnemonic(mnemonic), nfd.Substitute(form));
}

void Disassembler::DisassembleNEON2RegFP(const Instruction *instr) {
  const char *mnemonic = mnemonic_.c_str();
  const char *form = "'Vd.%s, 'Vn.%s";
  NEONFormatDecoder nfd(instr, NEONFormatDecoder::FPFormatMap());
  Format(instr, mnemonic, nfd.Substitute(form));
}

void Disassembler::DisassembleNEON2RegLogical(const Instruction *instr) {
  const char *mnemonic = mnemonic_.c_str();
  const char *form = "'Vd.%s, 'Vn.%s";
  NEONFormatDecoder nfd(instr, NEONFormatDecoder::LogicalFormatMap());
  if (form_hash_ == "not_asimdmisc_r"_h) {
    mnemonic = "mvn";
  }
  Format(instr, mnemonic, nfd.Substitute(form));
}

void Disassembler::DisassembleNEON2RegExtract(const Instruction *instr) {
  const char *mnemonic = mnemonic_.c_str();
  const char *form = "'Vd.%s, 'Vn.%s";
  const char *suffix = NULL;
  NEONFormatDecoder nfd(instr,
                        NEONFormatDecoder::IntegerFormatMap(),
                        NEONFormatDecoder::LongIntegerFormatMap());

  if (form_hash_ == "shll_asimdmisc_s"_h) {
    nfd.SetFormatMaps(nfd.LongIntegerFormatMap(), nfd.IntegerFormatMap());
    switch (instr->GetNEONSize()) {
      case 0:
        suffix = ", #8";
        break;
      case 1:
        suffix = ", #16";
        break;
      case 2:
        suffix = ", #32";
        break;
    }
  }
  Format(instr, nfd.Mnemonic(mnemonic), nfd.Substitute(form), suffix);
}

void Disassembler::VisitNEON2RegMisc(const Instruction *instr) {
  const char *mnemonic = mnemonic_.c_str();
  const char *form = "'Vd.%s, 'Vn.%s";
  NEONFormatDecoder nfd(instr);

  VectorFormat vform_dst = nfd.GetVectorFormat(0);
  if (vform_dst != kFormatUndefined) {
    uint32_t ls_dst = LaneSizeInBitsFromFormat(vform_dst);
    switch (form_hash_) {
      case "cnt_asimdmisc_r"_h:
      case "rev16_asimdmisc_r"_h:
        if (ls_dst != kBRegSize) {
          mnemonic = NULL;
        }
        break;
      case "rev32_asimdmisc_r"_h:
        if ((ls_dst == kDRegSize) || (ls_dst == kSRegSize)) {
          mnemonic = NULL;
        }
        break;
      case "urecpe_asimdmisc_r"_h:
      case "ursqrte_asimdmisc_r"_h:
        // For urecpe and ursqrte, only S-sized elements are supported. The MSB
        // of the size field is always set by the instruction (0b1x) so we need
        // only check and discard D-sized elements here.
        VIXL_ASSERT((ls_dst == kSRegSize) || (ls_dst == kDRegSize));
        VIXL_FALLTHROUGH();
      case "clz_asimdmisc_r"_h:
      case "cls_asimdmisc_r"_h:
      case "rev64_asimdmisc_r"_h:
        if (ls_dst == kDRegSize) {
          mnemonic = NULL;
        }
        break;
    }
  }

  Format(instr, mnemonic, nfd.Substitute(form));
}

void Disassembler::VisitNEON2RegMiscFP16(const Instruction *instr) {
  const char *mnemonic = mnemonic_.c_str();
  const char *form = "'Vd.'?30:84h, 'Vn.'?30:84h";
  const char *suffix = NULL;

  switch (form_hash_) {
    case "fcmeq_asimdmiscfp16_fz"_h:
    case "fcmge_asimdmiscfp16_fz"_h:
    case "fcmgt_asimdmiscfp16_fz"_h:
    case "fcmle_asimdmiscfp16_fz"_h:
    case "fcmlt_asimdmiscfp16_fz"_h:
      suffix = ", #0.0";
  }
  Format(instr, mnemonic, form, suffix);
}

void Disassembler::DisassembleNEON3SameLogical(const Instruction *instr) {
  const char *mnemonic = mnemonic_.c_str();
  const char *form = "'Vd.%s, 'Vn.%s, 'Vm.%s";
  NEONFormatDecoder nfd(instr, NEONFormatDecoder::LogicalFormatMap());

  switch (form_hash_) {
    case "orr_asimdsame_only"_h:
      if (instr->GetRm() == instr->GetRn()) {
        mnemonic = "mov";
        form = "'Vd.%s, 'Vn.%s";
      }
      break;
    case "pmul_asimdsame_only"_h:
      if (instr->GetNEONSize() != 0) {
        mnemonic = NULL;
      }
  }
  Format(instr, mnemonic, nfd.Substitute(form));
}

void Disassembler::DisassembleNEON3SameFHM(const Instruction *instr) {
  FormatWithDecodedMnemonic(instr, "'Vd.'?30:42s, 'Vn.'?30:42h, 'Vm.'?30:42h");
}

void Disassembler::DisassembleNEON3SameNoD(const Instruction *instr) {
  const char *mnemonic = mnemonic_.c_str();
  const char *form = "'Vd.%s, 'Vn.%s, 'Vm.%s";
  static const NEONFormatMap map =
      {{23, 22, 30},
       {NF_8B, NF_16B, NF_4H, NF_8H, NF_2S, NF_4S, NF_UNDEF, NF_UNDEF}};
  NEONFormatDecoder nfd(instr, &map);
  Format(instr, mnemonic, nfd.Substitute(form));
}

void Disassembler::VisitNEON3Same(const Instruction *instr) {
  const char *mnemonic = mnemonic_.c_str();
  const char *form = "'Vd.%s, 'Vn.%s, 'Vm.%s";
  NEONFormatDecoder nfd(instr);

  if (instr->Mask(NEON3SameFPFMask) == NEON3SameFPFixed) {
    nfd.SetFormatMaps(nfd.FPFormatMap());
  }

  VectorFormat vform_dst = nfd.GetVectorFormat(0);
  if (vform_dst != kFormatUndefined) {
    uint32_t ls_dst = LaneSizeInBitsFromFormat(vform_dst);
    switch (form_hash_) {
      case "sqdmulh_asimdsame_only"_h:
      case "sqrdmulh_asimdsame_only"_h:
        if ((ls_dst == kBRegSize) || (ls_dst == kDRegSize)) {
          mnemonic = NULL;
        }
        break;
    }
  }
  Format(instr, mnemonic, nfd.Substitute(form));
}

void Disassembler::VisitNEON3SameFP16(const Instruction *instr) {
  const char *mnemonic = mnemonic_.c_str();
  const char *form = "'Vd.%s, 'Vn.%s, 'Vm.%s";
  NEONFormatDecoder nfd(instr);
  nfd.SetFormatMaps(nfd.FP16FormatMap());
  Format(instr, mnemonic, nfd.Substitute(form));
}

void Disassembler::VisitNEON3SameExtra(const Instruction *instr) {
  static const NEONFormatMap map_usdot = {{30}, {NF_8B, NF_16B}};

  const char *mnemonic = mnemonic_.c_str();
  const char *form = "'Vd.%s, 'Vn.%s, 'Vm.%s";
  const char *suffix = NULL;

  NEONFormatDecoder nfd(instr);

  switch (form_hash_) {
    case "fcmla_asimdsame2_c"_h:
      suffix = ", #'u1211*90";
      break;
    case "fcadd_asimdsame2_c"_h:
      // Bit 10 is always set, so this gives 90 * 1 or 3.
      suffix = ", #'u1212:1010*90";
      break;
    case "sdot_asimdsame2_d"_h:
    case "udot_asimdsame2_d"_h:
    case "usdot_asimdsame2_d"_h:
      nfd.SetFormatMap(1, &map_usdot);
      nfd.SetFormatMap(2, &map_usdot);
      break;
    default:
      // sqrdml[as]h - nothing to do.
      break;
  }

  Format(instr, mnemonic, nfd.Substitute(form), suffix);
}


void Disassembler::VisitNEON3Different(const Instruction *instr) {
  const char *mnemonic = mnemonic_.c_str();
  const char *form = "'Vd.%s, 'Vn.%s, 'Vm.%s";

  NEONFormatDecoder nfd(instr);
  nfd.SetFormatMap(0, nfd.LongIntegerFormatMap());

  switch (form_hash_) {
    case "saddw_asimddiff_w"_h:
    case "ssubw_asimddiff_w"_h:
    case "uaddw_asimddiff_w"_h:
    case "usubw_asimddiff_w"_h:
      nfd.SetFormatMap(1, nfd.LongIntegerFormatMap());
      break;
    case "addhn_asimddiff_n"_h:
    case "raddhn_asimddiff_n"_h:
    case "rsubhn_asimddiff_n"_h:
    case "subhn_asimddiff_n"_h:
      nfd.SetFormatMaps(nfd.LongIntegerFormatMap());
      nfd.SetFormatMap(0, nfd.IntegerFormatMap());
      break;
    case "pmull_asimddiff_l"_h:
      if (nfd.GetVectorFormat(0) != kFormat8H) {
        mnemonic = NULL;
      }
      break;
    case "sqdmlal_asimddiff_l"_h:
    case "sqdmlsl_asimddiff_l"_h:
    case "sqdmull_asimddiff_l"_h:
      if (nfd.GetVectorFormat(0) == kFormat8H) {
        mnemonic = NULL;
      }
      break;
  }
  Format(instr, nfd.Mnemonic(mnemonic), nfd.Substitute(form));
}

void Disassembler::DisassembleNEONFPAcrossLanes(const Instruction *instr) {
  const char *mnemonic = mnemonic_.c_str();
  const char *form = "'Sd, 'Vn.4s";
  if ((instr->GetNEONQ() == 0) || (instr->ExtractBit(22) == 1)) {
    mnemonic = NULL;
  }
  Format(instr, mnemonic, form);
}

void Disassembler::DisassembleNEONFP16AcrossLanes(const Instruction *instr) {
  FormatWithDecodedMnemonic(instr, "'Hd, 'Vn.'?30:84h");
}

void Disassembler::VisitNEONAcrossLanes(const Instruction *instr) {
  const char *mnemonic = mnemonic_.c_str();
  const char *form = "%sd, 'Vn.%s";

  NEONFormatDecoder nfd(instr,
                        NEONFormatDecoder::ScalarFormatMap(),
                        NEONFormatDecoder::IntegerFormatMap());

  switch (form_hash_) {
    case "saddlv_asimdall_only"_h:
    case "uaddlv_asimdall_only"_h:
      nfd.SetFormatMap(0, nfd.LongScalarFormatMap());
  }

  VectorFormat vform_src = nfd.GetVectorFormat(1);
  if ((vform_src == kFormat2S) || (vform_src == kFormat2D)) {
    mnemonic = NULL;
  }

  Format(instr,
         mnemonic,
         nfd.Substitute(form,
                        NEONFormatDecoder::kPlaceholder,
                        NEONFormatDecoder::kFormat));
}

void Disassembler::VisitNEONByIndexedElement(const Instruction *instr) {
  const char *form = "'Vd.%s, 'Vn.%s, 'Ve.%s['IVByElemIndex]";
  static const NEONFormatMap map_v =
      {{23, 22, 30},
       {NF_UNDEF, NF_UNDEF, NF_4H, NF_8H, NF_2S, NF_4S, NF_UNDEF, NF_UNDEF}};
  static const NEONFormatMap map_s = {{23, 22},
                                      {NF_UNDEF, NF_H, NF_S, NF_UNDEF}};
  NEONFormatDecoder nfd(instr, &map_v, &map_v, &map_s);
  Format(instr, mnemonic_.c_str(), nfd.Substitute(form));
}

void Disassembler::DisassembleNEONMulByElementLong(const Instruction *instr) {
  const char *form = "'Vd.%s, 'Vn.%s, 'Ve.%s['IVByElemIndex]";
  // TODO: Disallow undefined element types for this instruction.
  static const NEONFormatMap map_ta = {{23, 22}, {NF_UNDEF, NF_4S, NF_2D}};
  NEONFormatDecoder nfd(instr,
                        &map_ta,
                        NEONFormatDecoder::IntegerFormatMap(),
                        NEONFormatDecoder::ScalarFormatMap());
  Format(instr, nfd.Mnemonic(mnemonic_.c_str()), nfd.Substitute(form));
}

void Disassembler::DisassembleNEONDotProdByElement(const Instruction *instr) {
  const char *form = instr->ExtractBit(30) ? "'Vd.4s, 'Vn.16" : "'Vd.2s, 'Vn.8";
  const char *suffix = "b, 'Vm.4b['u1111:2121]";
  Format(instr, mnemonic_.c_str(), form, suffix);
}

void Disassembler::DisassembleNEONFPMulByElement(const Instruction *instr) {
  const char *form = "'Vd.%s, 'Vn.%s, 'Ve.%s['IVByElemIndex]";
  NEONFormatDecoder nfd(instr,
                        NEONFormatDecoder::FPFormatMap(),
                        NEONFormatDecoder::FPFormatMap(),
                        NEONFormatDecoder::FPScalarFormatMap());
  Format(instr, mnemonic_.c_str(), nfd.Substitute(form));
}

void Disassembler::DisassembleNEONHalfFPMulByElement(const Instruction *instr) {
  FormatWithDecodedMnemonic(instr,
                            "'Vd.'?30:84h, 'Vn.'?30:84h, "
                            "'Ve.h['IVByElemIndex]");
}

void Disassembler::DisassembleNEONFPMulByElementLong(const Instruction *instr) {
  FormatWithDecodedMnemonic(instr,
                            "'Vd.'?30:42s, 'Vn.'?30:42h, "
                            "'Ve.h['IVByElemIndexFHM]");
}

void Disassembler::DisassembleNEONComplexMulByElement(
    const Instruction *instr) {
  const char *form = "'Vd.%s, 'Vn.%s, 'Ve.%s['IVByElemIndexRot], #'u1413*90";
  // TODO: Disallow undefined element types for this instruction.
  static const NEONFormatMap map_cn =
      {{23, 22, 30},
       {NF_UNDEF, NF_UNDEF, NF_4H, NF_8H, NF_UNDEF, NF_4S, NF_UNDEF, NF_UNDEF}};
  NEONFormatDecoder nfd(instr,
                        &map_cn,
                        &map_cn,
                        NEONFormatDecoder::ScalarFormatMap());
  Format(instr, mnemonic_.c_str(), nfd.Substitute(form));
}

void Disassembler::VisitNEONCopy(const Instruction *instr) {
  const char *mnemonic = mnemonic_.c_str();
  const char *form = "(NEONCopy)";

  NEONFormatDecoder nfd(instr,
                        NEONFormatDecoder::TriangularFormatMap(),
                        NEONFormatDecoder::TriangularScalarFormatMap());

  switch (form_hash_) {
    case "ins_asimdins_iv_v"_h:
      mnemonic = "mov";
      nfd.SetFormatMap(0, nfd.TriangularScalarFormatMap());
      form = "'Vd.%s['IVInsIndex1], 'Vn.%s['IVInsIndex2]";
      break;
    case "ins_asimdins_ir_r"_h:
      mnemonic = "mov";
      nfd.SetFormatMap(0, nfd.TriangularScalarFormatMap());
      if (nfd.GetVectorFormat() == kFormatD) {
        form = "'Vd.%s['IVInsIndex1], 'Xn";
      } else {
        form = "'Vd.%s['IVInsIndex1], 'Wn";
      }
      break;
    case "umov_asimdins_w_w"_h:
    case "umov_asimdins_x_x"_h:
      if (instr->Mask(NEON_Q) || ((instr->GetImmNEON5() & 7) == 4)) {
        mnemonic = "mov";
      }
      nfd.SetFormatMap(0, nfd.TriangularScalarFormatMap());
      if (nfd.GetVectorFormat() == kFormatD) {
        form = "'Xd, 'Vn.%s['IVInsIndex1]";
      } else {
        form = "'Wd, 'Vn.%s['IVInsIndex1]";
      }
      break;
    case "smov_asimdins_w_w"_h:
    case "smov_asimdins_x_x"_h: {
      nfd.SetFormatMap(0, nfd.TriangularScalarFormatMap());
      VectorFormat vform = nfd.GetVectorFormat();
      if ((vform == kFormatD) ||
          ((vform == kFormatS) && (instr->ExtractBit(30) == 0))) {
        mnemonic = NULL;
      }
      form = "'R30d, 'Vn.%s['IVInsIndex1]";
      break;
    }
    case "dup_asimdins_dv_v"_h:
      form = "'Vd.%s, 'Vn.%s['IVInsIndex1]";
      break;
    case "dup_asimdins_dr_r"_h:
      if (nfd.GetVectorFormat() == kFormat2D) {
        form = "'Vd.%s, 'Xn";
      } else {
        form = "'Vd.%s, 'Wn";
      }
  }
  Format(instr, mnemonic, nfd.Substitute(form));
}


void Disassembler::VisitNEONExtract(const Instruction *instr) {
  const char *mnemonic = mnemonic_.c_str();
  const char *form = "'Vd.%s, 'Vn.%s, 'Vm.%s, 'IVExtract";
  NEONFormatDecoder nfd(instr, NEONFormatDecoder::LogicalFormatMap());
  if ((instr->GetImmNEONExt() > 7) && (instr->GetNEONQ() == 0)) {
    mnemonic = NULL;
  }
  Format(instr, mnemonic, nfd.Substitute(form));
}


void Disassembler::VisitNEONLoadStoreMultiStruct(const Instruction *instr) {
  const char *mnemonic = NULL;
  const char *form = NULL;
  const char *form_1v = "{'Vt.%1$s}, ['Xns]";
  const char *form_2v = "{'Vt.%1$s, 'Vt2.%1$s}, ['Xns]";
  const char *form_3v = "{'Vt.%1$s, 'Vt2.%1$s, 'Vt3.%1$s}, ['Xns]";
  const char *form_4v = "{'Vt.%1$s, 'Vt2.%1$s, 'Vt3.%1$s, 'Vt4.%1$s}, ['Xns]";
  NEONFormatDecoder nfd(instr, NEONFormatDecoder::LoadStoreFormatMap());

  switch (instr->Mask(NEONLoadStoreMultiStructMask)) {
    case NEON_LD1_1v:
      mnemonic = "ld1";
      form = form_1v;
      break;
    case NEON_LD1_2v:
      mnemonic = "ld1";
      form = form_2v;
      break;
    case NEON_LD1_3v:
      mnemonic = "ld1";
      form = form_3v;
      break;
    case NEON_LD1_4v:
      mnemonic = "ld1";
      form = form_4v;
      break;
    case NEON_LD2:
      mnemonic = "ld2";
      form = form_2v;
      break;
    case NEON_LD3:
      mnemonic = "ld3";
      form = form_3v;
      break;
    case NEON_LD4:
      mnemonic = "ld4";
      form = form_4v;
      break;
    case NEON_ST1_1v:
      mnemonic = "st1";
      form = form_1v;
      break;
    case NEON_ST1_2v:
      mnemonic = "st1";
      form = form_2v;
      break;
    case NEON_ST1_3v:
      mnemonic = "st1";
      form = form_3v;
      break;
    case NEON_ST1_4v:
      mnemonic = "st1";
      form = form_4v;
      break;
    case NEON_ST2:
      mnemonic = "st2";
      form = form_2v;
      break;
    case NEON_ST3:
      mnemonic = "st3";
      form = form_3v;
      break;
    case NEON_ST4:
      mnemonic = "st4";
      form = form_4v;
      break;
    default:
      break;
  }

  // Work out unallocated encodings.
  bool allocated = (mnemonic != NULL);
  switch (instr->Mask(NEONLoadStoreMultiStructMask)) {
    case NEON_LD2:
    case NEON_LD3:
    case NEON_LD4:
    case NEON_ST2:
    case NEON_ST3:
    case NEON_ST4:
      // LD[2-4] and ST[2-4] cannot use .1d format.
      allocated = (instr->GetNEONQ() != 0) || (instr->GetNEONLSSize() != 3);
      break;
    default:
      break;
  }
  if (allocated) {
    VIXL_ASSERT(mnemonic != NULL);
    VIXL_ASSERT(form != NULL);
  } else {
    mnemonic = "unallocated";
    form = "(NEONLoadStoreMultiStruct)";
  }

  Format(instr, mnemonic, nfd.Substitute(form));
}


void Disassembler::VisitNEONLoadStoreMultiStructPostIndex(
    const Instruction *instr) {
  const char *mnemonic = NULL;
  const char *form = NULL;
  const char *form_1v = "{'Vt.%1$s}, ['Xns], 'Xmr1";
  const char *form_2v = "{'Vt.%1$s, 'Vt2.%1$s}, ['Xns], 'Xmr2";
  const char *form_3v = "{'Vt.%1$s, 'Vt2.%1$s, 'Vt3.%1$s}, ['Xns], 'Xmr3";
  const char *form_4v =
      "{'Vt.%1$s, 'Vt2.%1$s, 'Vt3.%1$s, 'Vt4.%1$s}, ['Xns], 'Xmr4";
  NEONFormatDecoder nfd(instr, NEONFormatDecoder::LoadStoreFormatMap());

  switch (instr->Mask(NEONLoadStoreMultiStructPostIndexMask)) {
    case NEON_LD1_1v_post:
      mnemonic = "ld1";
      form = form_1v;
      break;
    case NEON_LD1_2v_post:
      mnemonic = "ld1";
      form = form_2v;
      break;
    case NEON_LD1_3v_post:
      mnemonic = "ld1";
      form = form_3v;
      break;
    case NEON_LD1_4v_post:
      mnemonic = "ld1";
      form = form_4v;
      break;
    case NEON_LD2_post:
      mnemonic = "ld2";
      form = form_2v;
      break;
    case NEON_LD3_post:
      mnemonic = "ld3";
      form = form_3v;
      break;
    case NEON_LD4_post:
      mnemonic = "ld4";
      form = form_4v;
      break;
    case NEON_ST1_1v_post:
      mnemonic = "st1";
      form = form_1v;
      break;
    case NEON_ST1_2v_post:
      mnemonic = "st1";
      form = form_2v;
      break;
    case NEON_ST1_3v_post:
      mnemonic = "st1";
      form = form_3v;
      break;
    case NEON_ST1_4v_post:
      mnemonic = "st1";
      form = form_4v;
      break;
    case NEON_ST2_post:
      mnemonic = "st2";
      form = form_2v;
      break;
    case NEON_ST3_post:
      mnemonic = "st3";
      form = form_3v;
      break;
    case NEON_ST4_post:
      mnemonic = "st4";
      form = form_4v;
      break;
    default:
      break;
  }

  // Work out unallocated encodings.
  bool allocated = (mnemonic != NULL);
  switch (instr->Mask(NEONLoadStoreMultiStructPostIndexMask)) {
    case NEON_LD2_post:
    case NEON_LD3_post:
    case NEON_LD4_post:
    case NEON_ST2_post:
    case NEON_ST3_post:
    case NEON_ST4_post:
      // LD[2-4] and ST[2-4] cannot use .1d format.
      allocated = (instr->GetNEONQ() != 0) || (instr->GetNEONLSSize() != 3);
      break;
    default:
      break;
  }
  if (allocated) {
    VIXL_ASSERT(mnemonic != NULL);
    VIXL_ASSERT(form != NULL);
  } else {
    mnemonic = "unallocated";
    form = "(NEONLoadStoreMultiStructPostIndex)";
  }

  Format(instr, mnemonic, nfd.Substitute(form));
}


void Disassembler::VisitNEONLoadStoreSingleStruct(const Instruction *instr) {
  const char *mnemonic = NULL;
  const char *form = NULL;

  const char *form_1b = "{'Vt.b}['IVLSLane0], ['Xns]";
  const char *form_1h = "{'Vt.h}['IVLSLane1], ['Xns]";
  const char *form_1s = "{'Vt.s}['IVLSLane2], ['Xns]";
  const char *form_1d = "{'Vt.d}['IVLSLane3], ['Xns]";
  NEONFormatDecoder nfd(instr, NEONFormatDecoder::LoadStoreFormatMap());

  switch (instr->Mask(NEONLoadStoreSingleStructMask)) {
    case NEON_LD1_b:
      mnemonic = "ld1";
      form = form_1b;
      break;
    case NEON_LD1_h:
      mnemonic = "ld1";
      form = form_1h;
      break;
    case NEON_LD1_s:
      mnemonic = "ld1";
      VIXL_STATIC_ASSERT((NEON_LD1_s | (1 << NEONLSSize_offset)) == NEON_LD1_d);
      form = ((instr->GetNEONLSSize() & 1) == 0) ? form_1s : form_1d;
      break;
    case NEON_ST1_b:
      mnemonic = "st1";
      form = form_1b;
      break;
    case NEON_ST1_h:
      mnemonic = "st1";
      form = form_1h;
      break;
    case NEON_ST1_s:
      mnemonic = "st1";
      VIXL_STATIC_ASSERT((NEON_ST1_s | (1 << NEONLSSize_offset)) == NEON_ST1_d);
      form = ((instr->GetNEONLSSize() & 1) == 0) ? form_1s : form_1d;
      break;
    case NEON_LD1R:
      mnemonic = "ld1r";
      form = "{'Vt.%s}, ['Xns]";
      break;
    case NEON_LD2_b:
    case NEON_ST2_b:
      mnemonic = (instr->GetLdStXLoad() == 1) ? "ld2" : "st2";
      form = "{'Vt.b, 'Vt2.b}['IVLSLane0], ['Xns]";
      break;
    case NEON_LD2_h:
    case NEON_ST2_h:
      mnemonic = (instr->GetLdStXLoad() == 1) ? "ld2" : "st2";
      form = "{'Vt.h, 'Vt2.h}['IVLSLane1], ['Xns]";
      break;
    case NEON_LD2_s:
    case NEON_ST2_s:
      VIXL_STATIC_ASSERT((NEON_ST2_s | (1 << NEONLSSize_offset)) == NEON_ST2_d);
      VIXL_STATIC_ASSERT((NEON_LD2_s | (1 << NEONLSSize_offset)) == NEON_LD2_d);
      mnemonic = (instr->GetLdStXLoad() == 1) ? "ld2" : "st2";
      if ((instr->GetNEONLSSize() & 1) == 0) {
        form = "{'Vt.s, 'Vt2.s}['IVLSLane2], ['Xns]";
      } else {
        form = "{'Vt.d, 'Vt2.d}['IVLSLane3], ['Xns]";
      }
      break;
    case NEON_LD2R:
      mnemonic = "ld2r";
      form = "{'Vt.%s, 'Vt2.%s}, ['Xns]";
      break;
    case NEON_LD3_b:
    case NEON_ST3_b:
      mnemonic = (instr->GetLdStXLoad() == 1) ? "ld3" : "st3";
      form = "{'Vt.b, 'Vt2.b, 'Vt3.b}['IVLSLane0], ['Xns]";
      break;
    case NEON_LD3_h:
    case NEON_ST3_h:
      mnemonic = (instr->GetLdStXLoad() == 1) ? "ld3" : "st3";
      form = "{'Vt.h, 'Vt2.h, 'Vt3.h}['IVLSLane1], ['Xns]";
      break;
    case NEON_LD3_s:
    case NEON_ST3_s:
      mnemonic = (instr->GetLdStXLoad() == 1) ? "ld3" : "st3";
      if ((instr->GetNEONLSSize() & 1) == 0) {
        form = "{'Vt.s, 'Vt2.s, 'Vt3.s}['IVLSLane2], ['Xns]";
      } else {
        form = "{'Vt.d, 'Vt2.d, 'Vt3.d}['IVLSLane3], ['Xns]";
      }
      break;
    case NEON_LD3R:
      mnemonic = "ld3r";
      form = "{'Vt.%s, 'Vt2.%s, 'Vt3.%s}, ['Xns]";
      break;
    case NEON_LD4_b:
    case NEON_ST4_b:
      mnemonic = (instr->GetLdStXLoad() == 1) ? "ld4" : "st4";
      form = "{'Vt.b, 'Vt2.b, 'Vt3.b, 'Vt4.b}['IVLSLane0], ['Xns]";
      break;
    case NEON_LD4_h:
    case NEON_ST4_h:
      mnemonic = (instr->GetLdStXLoad() == 1) ? "ld4" : "st4";
      form = "{'Vt.h, 'Vt2.h, 'Vt3.h, 'Vt4.h}['IVLSLane1], ['Xns]";
      break;
    case NEON_LD4_s:
    case NEON_ST4_s:
      VIXL_STATIC_ASSERT((NEON_LD4_s | (1 << NEONLSSize_offset)) == NEON_LD4_d);
      VIXL_STATIC_ASSERT((NEON_ST4_s | (1 << NEONLSSize_offset)) == NEON_ST4_d);
      mnemonic = (instr->GetLdStXLoad() == 1) ? "ld4" : "st4";
      if ((instr->GetNEONLSSize() & 1) == 0) {
        form = "{'Vt.s, 'Vt2.s, 'Vt3.s, 'Vt4.s}['IVLSLane2], ['Xns]";
      } else {
        form = "{'Vt.d, 'Vt2.d, 'Vt3.d, 'Vt4.d}['IVLSLane3], ['Xns]";
      }
      break;
    case NEON_LD4R:
      mnemonic = "ld4r";
      form = "{'Vt.%1$s, 'Vt2.%1$s, 'Vt3.%1$s, 'Vt4.%1$s}, ['Xns]";
      break;
    default:
      break;
  }

  // Work out unallocated encodings.
  bool allocated = (mnemonic != NULL);
  switch (instr->Mask(NEONLoadStoreSingleStructMask)) {
    case NEON_LD1_h:
    case NEON_LD2_h:
    case NEON_LD3_h:
    case NEON_LD4_h:
    case NEON_ST1_h:
    case NEON_ST2_h:
    case NEON_ST3_h:
    case NEON_ST4_h:
      VIXL_ASSERT(allocated);
      allocated = ((instr->GetNEONLSSize() & 1) == 0);
      break;
    case NEON_LD1_s:
    case NEON_LD2_s:
    case NEON_LD3_s:
    case NEON_LD4_s:
    case NEON_ST1_s:
    case NEON_ST2_s:
    case NEON_ST3_s:
    case NEON_ST4_s:
      VIXL_ASSERT(allocated);
      allocated = (instr->GetNEONLSSize() <= 1) &&
                  ((instr->GetNEONLSSize() == 0) || (instr->GetNEONS() == 0));
      break;
    case NEON_LD1R:
    case NEON_LD2R:
    case NEON_LD3R:
    case NEON_LD4R:
      VIXL_ASSERT(allocated);
      allocated = (instr->GetNEONS() == 0);
      break;
    default:
      break;
  }
  if (allocated) {
    VIXL_ASSERT(mnemonic != NULL);
    VIXL_ASSERT(form != NULL);
  } else {
    mnemonic = "unallocated";
    form = "(NEONLoadStoreSingleStruct)";
  }

  Format(instr, mnemonic, nfd.Substitute(form));
}


void Disassembler::VisitNEONLoadStoreSingleStructPostIndex(
    const Instruction *instr) {
  const char *mnemonic = NULL;
  const char *form = NULL;

  const char *form_1b = "{'Vt.b}['IVLSLane0], ['Xns], 'Xmb1";
  const char *form_1h = "{'Vt.h}['IVLSLane1], ['Xns], 'Xmb2";
  const char *form_1s = "{'Vt.s}['IVLSLane2], ['Xns], 'Xmb4";
  const char *form_1d = "{'Vt.d}['IVLSLane3], ['Xns], 'Xmb8";
  NEONFormatDecoder nfd(instr, NEONFormatDecoder::LoadStoreFormatMap());

  switch (instr->Mask(NEONLoadStoreSingleStructPostIndexMask)) {
    case NEON_LD1_b_post:
      mnemonic = "ld1";
      form = form_1b;
      break;
    case NEON_LD1_h_post:
      mnemonic = "ld1";
      form = form_1h;
      break;
    case NEON_LD1_s_post:
      mnemonic = "ld1";
      VIXL_STATIC_ASSERT((NEON_LD1_s | (1 << NEONLSSize_offset)) == NEON_LD1_d);
      form = ((instr->GetNEONLSSize() & 1) == 0) ? form_1s : form_1d;
      break;
    case NEON_ST1_b_post:
      mnemonic = "st1";
      form = form_1b;
      break;
    case NEON_ST1_h_post:
      mnemonic = "st1";
      form = form_1h;
      break;
    case NEON_ST1_s_post:
      mnemonic = "st1";
      VIXL_STATIC_ASSERT((NEON_ST1_s | (1 << NEONLSSize_offset)) == NEON_ST1_d);
      form = ((instr->GetNEONLSSize() & 1) == 0) ? form_1s : form_1d;
      break;
    case NEON_LD1R_post:
      mnemonic = "ld1r";
      form = "{'Vt.%s}, ['Xns], 'Xmz1";
      break;
    case NEON_LD2_b_post:
    case NEON_ST2_b_post:
      mnemonic = (instr->GetLdStXLoad() == 1) ? "ld2" : "st2";
      form = "{'Vt.b, 'Vt2.b}['IVLSLane0], ['Xns], 'Xmb2";
      break;
    case NEON_ST2_h_post:
    case NEON_LD2_h_post:
      mnemonic = (instr->GetLdStXLoad() == 1) ? "ld2" : "st2";
      form = "{'Vt.h, 'Vt2.h}['IVLSLane1], ['Xns], 'Xmb4";
      break;
    case NEON_LD2_s_post:
    case NEON_ST2_s_post:
      mnemonic = (instr->GetLdStXLoad() == 1) ? "ld2" : "st2";
      if ((instr->GetNEONLSSize() & 1) == 0)
        form = "{'Vt.s, 'Vt2.s}['IVLSLane2], ['Xns], 'Xmb8";
      else
        form = "{'Vt.d, 'Vt2.d}['IVLSLane3], ['Xns], 'Xmb16";
      break;
    case NEON_LD2R_post:
      mnemonic = "ld2r";
      form = "{'Vt.%s, 'Vt2.%s}, ['Xns], 'Xmz2";
      break;
    case NEON_LD3_b_post:
    case NEON_ST3_b_post:
      mnemonic = (instr->GetLdStXLoad() == 1) ? "ld3" : "st3";
      form = "{'Vt.b, 'Vt2.b, 'Vt3.b}['IVLSLane0], ['Xns], 'Xmb3";
      break;
    case NEON_LD3_h_post:
    case NEON_ST3_h_post:
      mnemonic = (instr->GetLdStXLoad() == 1) ? "ld3" : "st3";
      form = "{'Vt.h, 'Vt2.h, 'Vt3.h}['IVLSLane1], ['Xns], 'Xmb6";
      break;
    case NEON_LD3_s_post:
    case NEON_ST3_s_post:
      mnemonic = (instr->GetLdStXLoad() == 1) ? "ld3" : "st3";
      if ((instr->GetNEONLSSize() & 1) == 0)
        form = "{'Vt.s, 'Vt2.s, 'Vt3.s}['IVLSLane2], ['Xns], 'Xmb12";
      else
        form = "{'Vt.d, 'Vt2.d, 'Vt3.d}['IVLSLane3], ['Xns], 'Xmb24";
      break;
    case NEON_LD3R_post:
      mnemonic = "ld3r";
      form = "{'Vt.%s, 'Vt2.%s, 'Vt3.%s}, ['Xns], 'Xmz3";
      break;
    case NEON_LD4_b_post:
    case NEON_ST4_b_post:
      mnemonic = (instr->GetLdStXLoad() == 1) ? "ld4" : "st4";
      form = "{'Vt.b, 'Vt2.b, 'Vt3.b, 'Vt4.b}['IVLSLane0], ['Xns], 'Xmb4";
      break;
    case NEON_LD4_h_post:
    case NEON_ST4_h_post:
      mnemonic = (instr->GetLdStXLoad()) == 1 ? "ld4" : "st4";
      form = "{'Vt.h, 'Vt2.h, 'Vt3.h, 'Vt4.h}['IVLSLane1], ['Xns], 'Xmb8";
      break;
    case NEON_LD4_s_post:
    case NEON_ST4_s_post:
      mnemonic = (instr->GetLdStXLoad() == 1) ? "ld4" : "st4";
      if ((instr->GetNEONLSSize() & 1) == 0)
        form = "{'Vt.s, 'Vt2.s, 'Vt3.s, 'Vt4.s}['IVLSLane2], ['Xns], 'Xmb16";
      else
        form = "{'Vt.d, 'Vt2.d, 'Vt3.d, 'Vt4.d}['IVLSLane3], ['Xns], 'Xmb32";
      break;
    case NEON_LD4R_post:
      mnemonic = "ld4r";
      form = "{'Vt.%1$s, 'Vt2.%1$s, 'Vt3.%1$s, 'Vt4.%1$s}, ['Xns], 'Xmz4";
      break;
    default:
      break;
  }

  // Work out unallocated encodings.
  bool allocated = (mnemonic != NULL);
  switch (instr->Mask(NEONLoadStoreSingleStructPostIndexMask)) {
    case NEON_LD1_h_post:
    case NEON_LD2_h_post:
    case NEON_LD3_h_post:
    case NEON_LD4_h_post:
    case NEON_ST1_h_post:
    case NEON_ST2_h_post:
    case NEON_ST3_h_post:
    case NEON_ST4_h_post:
      VIXL_ASSERT(allocated);
      allocated = ((instr->GetNEONLSSize() & 1) == 0);
      break;
    case NEON_LD1_s_post:
    case NEON_LD2_s_post:
    case NEON_LD3_s_post:
    case NEON_LD4_s_post:
    case NEON_ST1_s_post:
    case NEON_ST2_s_post:
    case NEON_ST3_s_post:
    case NEON_ST4_s_post:
      VIXL_ASSERT(allocated);
      allocated = (instr->GetNEONLSSize() <= 1) &&
                  ((instr->GetNEONLSSize() == 0) || (instr->GetNEONS() == 0));
      break;
    case NEON_LD1R_post:
    case NEON_LD2R_post:
    case NEON_LD3R_post:
    case NEON_LD4R_post:
      VIXL_ASSERT(allocated);
      allocated = (instr->GetNEONS() == 0);
      break;
    default:
      break;
  }
  if (allocated) {
    VIXL_ASSERT(mnemonic != NULL);
    VIXL_ASSERT(form != NULL);
  } else {
    mnemonic = "unallocated";
    form = "(NEONLoadStoreSingleStructPostIndex)";
  }

  Format(instr, mnemonic, nfd.Substitute(form));
}


void Disassembler::VisitNEONModifiedImmediate(const Instruction *instr) {
  const char *mnemonic = mnemonic_.c_str();
  const char *form = "'Vt.%s, 'IVMIImm8, lsl 'IVMIShiftAmt1";

  static const NEONFormatMap map_h = {{30}, {NF_4H, NF_8H}};
  static const NEONFormatMap map_s = {{30}, {NF_2S, NF_4S}};
  NEONFormatDecoder nfd(instr, NEONFormatDecoder::LogicalFormatMap());

  switch (form_hash_) {
    case "movi_asimdimm_n_b"_h:
      form = "'Vt.%s, 'IVMIImm8";
      break;
    case "bic_asimdimm_l_hl"_h:
    case "movi_asimdimm_l_hl"_h:
    case "mvni_asimdimm_l_hl"_h:
    case "orr_asimdimm_l_hl"_h:
      nfd.SetFormatMap(0, &map_h);
      break;
    case "movi_asimdimm_m_sm"_h:
    case "mvni_asimdimm_m_sm"_h:
      form = "'Vt.%s, 'IVMIImm8, msl 'IVMIShiftAmt2";
      VIXL_FALLTHROUGH();
    case "bic_asimdimm_l_sl"_h:
    case "movi_asimdimm_l_sl"_h:
    case "mvni_asimdimm_l_sl"_h:
    case "orr_asimdimm_l_sl"_h:
      nfd.SetFormatMap(0, &map_s);
      break;
    case "movi_asimdimm_d_ds"_h:
      form = "'Dd, 'IVMIImm";
      break;
    case "movi_asimdimm_d2_d"_h:
      form = "'Vt.2d, 'IVMIImm";
      break;
    case "fmov_asimdimm_h_h"_h:
      form = "'Vt.%s, 'IFPNeon";
      nfd.SetFormatMap(0, &map_h);
      break;
    case "fmov_asimdimm_s_s"_h:
      form = "'Vt.%s, 'IFPNeon";
      nfd.SetFormatMap(0, &map_s);
      break;
    case "fmov_asimdimm_d2_d"_h:
      form = "'Vt.2d, 'IFPNeon";
      break;
  }

  Format(instr, mnemonic, nfd.Substitute(form));
}

void Disassembler::DisassembleNEONScalar2RegMiscOnlyD(
    const Instruction *instr) {
  const char *mnemonic = mnemonic_.c_str();
  const char *form = "'Dd, 'Dn";
  const char *suffix = ", #0";
  if (instr->GetNEONSize() != 3) {
    mnemonic = NULL;
  }
  switch (form_hash_) {
    case "abs_asisdmisc_r"_h:
    case "neg_asisdmisc_r"_h:
      suffix = NULL;
  }
  Format(instr, mnemonic, form, suffix);
}

void Disassembler::DisassembleNEONFPScalar2RegMisc(const Instruction *instr) {
  const char *mnemonic = mnemonic_.c_str();
  const char *form = "%sd, %sn";
  const char *suffix = NULL;
  NEONFormatDecoder nfd(instr, NEONFormatDecoder::FPScalarFormatMap());
  switch (form_hash_) {
    case "fcmeq_asisdmisc_fz"_h:
    case "fcmge_asisdmisc_fz"_h:
    case "fcmgt_asisdmisc_fz"_h:
    case "fcmle_asisdmisc_fz"_h:
    case "fcmlt_asisdmisc_fz"_h:
      suffix = ", #0.0";
      break;
    case "fcvtxn_asisdmisc_n"_h:
      if (nfd.GetVectorFormat(0) == kFormatS) {  // Source format.
        mnemonic = NULL;
      }
      form = "'Sd, 'Dn";
  }
  Format(instr, mnemonic, nfd.SubstitutePlaceholders(form), suffix);
}

void Disassembler::VisitNEONScalar2RegMisc(const Instruction *instr) {
  const char *mnemonic = mnemonic_.c_str();
  const char *form = "%sd, %sn";
  NEONFormatDecoder nfd(instr, NEONFormatDecoder::ScalarFormatMap());
  switch (form_hash_) {
    case "sqxtn_asisdmisc_n"_h:
    case "sqxtun_asisdmisc_n"_h:
    case "uqxtn_asisdmisc_n"_h:
      nfd.SetFormatMap(1, nfd.LongScalarFormatMap());
  }
  Format(instr, mnemonic, nfd.SubstitutePlaceholders(form));
}

void Disassembler::VisitNEONScalar2RegMiscFP16(const Instruction *instr) {
  const char *mnemonic = mnemonic_.c_str();
  const char *form = "'Hd, 'Hn";
  const char *suffix = NULL;

  switch (form_hash_) {
    case "fcmeq_asisdmiscfp16_fz"_h:
    case "fcmge_asisdmiscfp16_fz"_h:
    case "fcmgt_asisdmiscfp16_fz"_h:
    case "fcmle_asisdmiscfp16_fz"_h:
    case "fcmlt_asisdmiscfp16_fz"_h:
      suffix = ", #0.0";
  }
  Format(instr, mnemonic, form, suffix);
}


void Disassembler::VisitNEONScalar3Diff(const Instruction *instr) {
  const char *mnemonic = mnemonic_.c_str();
  const char *form = "%sd, %sn, %sm";
  NEONFormatDecoder nfd(instr,
                        NEONFormatDecoder::LongScalarFormatMap(),
                        NEONFormatDecoder::ScalarFormatMap());
  if (nfd.GetVectorFormat(0) == kFormatH) {
    mnemonic = NULL;
  }
  Format(instr, mnemonic, nfd.SubstitutePlaceholders(form));
}

void Disassembler::DisassembleNEONFPScalar3Same(const Instruction *instr) {
  const char *mnemonic = mnemonic_.c_str();
  const char *form = "%sd, %sn, %sm";
  NEONFormatDecoder nfd(instr, NEONFormatDecoder::FPScalarFormatMap());
  Format(instr, mnemonic, nfd.SubstitutePlaceholders(form));
}

void Disassembler::DisassembleNEONScalar3SameOnlyD(const Instruction *instr) {
  const char *mnemonic = mnemonic_.c_str();
  const char *form = "'Dd, 'Dn, 'Dm";
  if (instr->GetNEONSize() != 3) {
    mnemonic = NULL;
  }
  Format(instr, mnemonic, form);
}

void Disassembler::VisitNEONScalar3Same(const Instruction *instr) {
  const char *mnemonic = mnemonic_.c_str();
  const char *form = "%sd, %sn, %sm";
  NEONFormatDecoder nfd(instr, NEONFormatDecoder::ScalarFormatMap());
  VectorFormat vform = nfd.GetVectorFormat(0);
  switch (form_hash_) {
    case "srshl_asisdsame_only"_h:
    case "urshl_asisdsame_only"_h:
    case "sshl_asisdsame_only"_h:
    case "ushl_asisdsame_only"_h:
      if (vform != kFormatD) {
        mnemonic = NULL;
      }
      break;
    case "sqdmulh_asisdsame_only"_h:
    case "sqrdmulh_asisdsame_only"_h:
      if ((vform == kFormatB) || (vform == kFormatD)) {
        mnemonic = NULL;
      }
  }
  Format(instr, mnemonic, nfd.SubstitutePlaceholders(form));
}

void Disassembler::VisitNEONScalar3SameFP16(const Instruction *instr) {
  FormatWithDecodedMnemonic(instr, "'Hd, 'Hn, 'Hm");
}

void Disassembler::VisitNEONScalar3SameExtra(const Instruction *instr) {
  USE(instr);
  // Nothing to do - handled by VisitNEONScalar3Same.
  VIXL_UNREACHABLE();
}

void Disassembler::DisassembleNEONScalarSatMulLongIndex(
    const Instruction *instr) {
  const char *mnemonic = mnemonic_.c_str();
  const char *form = "%sd, %sn, 'Ve.%s['IVByElemIndex]";
  NEONFormatDecoder nfd(instr,
                        NEONFormatDecoder::LongScalarFormatMap(),
                        NEONFormatDecoder::ScalarFormatMap());
  if (nfd.GetVectorFormat(0) == kFormatH) {
    mnemonic = NULL;
  }
  Format(instr,
         mnemonic,
         nfd.Substitute(form, nfd.kPlaceholder, nfd.kPlaceholder, nfd.kFormat));
}

void Disassembler::DisassembleNEONFPScalarMulIndex(const Instruction *instr) {
  const char *mnemonic = mnemonic_.c_str();
  const char *form = "%sd, %sn, 'Ve.%s['IVByElemIndex]";
  static const NEONFormatMap map = {{23, 22}, {NF_H, NF_UNDEF, NF_S, NF_D}};
  NEONFormatDecoder nfd(instr, &map);
  Format(instr,
         mnemonic,
         nfd.Substitute(form, nfd.kPlaceholder, nfd.kPlaceholder, nfd.kFormat));
}

void Disassembler::VisitNEONScalarByIndexedElement(const Instruction *instr) {
  const char *mnemonic = mnemonic_.c_str();
  const char *form = "%sd, %sn, 'Ve.%s['IVByElemIndex]";
  NEONFormatDecoder nfd(instr, NEONFormatDecoder::ScalarFormatMap());
  VectorFormat vform_dst = nfd.GetVectorFormat(0);
  if ((vform_dst == kFormatB) || (vform_dst == kFormatD)) {
    mnemonic = NULL;
  }
  Format(instr,
         mnemonic,
         nfd.Substitute(form, nfd.kPlaceholder, nfd.kPlaceholder, nfd.kFormat));
}


void Disassembler::VisitNEONScalarCopy(const Instruction *instr) {
  const char *mnemonic = "unimplemented";
  const char *form = "(NEONScalarCopy)";

  NEONFormatDecoder nfd(instr, NEONFormatDecoder::TriangularScalarFormatMap());

  if (instr->Mask(NEONScalarCopyMask) == NEON_DUP_ELEMENT_scalar) {
    mnemonic = "mov";
    form = "%sd, 'Vn.%s['IVInsIndex1]";
  }

  Format(instr, mnemonic, nfd.Substitute(form, nfd.kPlaceholder, nfd.kFormat));
}


void Disassembler::VisitNEONScalarPairwise(const Instruction *instr) {
  const char *mnemonic = mnemonic_.c_str();
  if (form_hash_ == "addp_asisdpair_only"_h) {
    // All pairwise operations except ADDP use bit U to differentiate FP16
    // from FP32/FP64 variations.
    if (instr->GetNEONSize() != 3) {
      mnemonic = NULL;
    }
    Format(instr, mnemonic, "'Dd, 'Vn.2d");
  } else {
    const char *form = "%sd, 'Vn.2%s";
    NEONFormatDecoder nfd(instr,
                          NEONFormatDecoder::FPScalarPairwiseFormatMap());

    Format(instr,
           mnemonic,
           nfd.Substitute(form,
                          NEONFormatDecoder::kPlaceholder,
                          NEONFormatDecoder::kFormat));
  }
}

void Disassembler::DisassembleNEONScalarShiftImmOnlyD(
    const Instruction *instr) {
  const char *mnemonic = mnemonic_.c_str();
  const char *form = "'Dd, 'Dn, ";
  const char *suffix = "'IsR";

  if (instr->ExtractBit(22) == 0) {
    // Only D registers are supported.
    mnemonic = NULL;
  }

  switch (form_hash_) {
    case "shl_asisdshf_r"_h:
    case "sli_asisdshf_r"_h:
      suffix = "'IsL";
  }

  Format(instr, mnemonic, form, suffix);
}

void Disassembler::DisassembleNEONScalarShiftRightNarrowImm(
    const Instruction *instr) {
  const char *mnemonic = mnemonic_.c_str();
  const char *form = "%sd, %sn, 'IsR";
  static const NEONFormatMap map_dst =
      {{22, 21, 20, 19}, {NF_UNDEF, NF_B, NF_H, NF_H, NF_S, NF_S, NF_S, NF_S}};
  static const NEONFormatMap map_src =
      {{22, 21, 20, 19}, {NF_UNDEF, NF_H, NF_S, NF_S, NF_D, NF_D, NF_D, NF_D}};
  NEONFormatDecoder nfd(instr, &map_dst, &map_src);
  Format(instr, mnemonic, nfd.SubstitutePlaceholders(form));
}

void Disassembler::VisitNEONScalarShiftImmediate(const Instruction *instr) {
  const char *mnemonic = mnemonic_.c_str();
  const char *form = "%sd, %sn, ";
  const char *suffix = "'IsR";

  // clang-format off
  static const NEONFormatMap map = {{22, 21, 20, 19},
                                    {NF_UNDEF, NF_B, NF_H, NF_H,
                                     NF_S,     NF_S, NF_S, NF_S,
                                     NF_D,     NF_D, NF_D, NF_D,
                                     NF_D,     NF_D, NF_D, NF_D}};
  // clang-format on
  NEONFormatDecoder nfd(instr, &map);
  switch (form_hash_) {
    case "sqshlu_asisdshf_r"_h:
    case "sqshl_asisdshf_r"_h:
    case "uqshl_asisdshf_r"_h:
      suffix = "'IsL";
      break;
    default:
      if (nfd.GetVectorFormat(0) == kFormatB) {
        mnemonic = NULL;
      }
  }
  Format(instr, mnemonic, nfd.SubstitutePlaceholders(form), suffix);
}

void Disassembler::DisassembleNEONShiftLeftLongImm(const Instruction *instr) {
  const char *mnemonic = mnemonic_.c_str();
  const char *form = "'Vd.%s, 'Vn.%s";
  const char *suffix = ", 'IsL";

  NEONFormatDecoder nfd(instr,
                        NEONFormatDecoder::ShiftLongNarrowImmFormatMap(),
                        NEONFormatDecoder::ShiftImmFormatMap());

  if (instr->GetImmNEONImmb() == 0 &&
      CountSetBits(instr->GetImmNEONImmh(), 32) == 1) {  // xtl variant.
    VIXL_ASSERT((form_hash_ == "sshll_asimdshf_l"_h) ||
                (form_hash_ == "ushll_asimdshf_l"_h));
    mnemonic = (form_hash_ == "sshll_asimdshf_l"_h) ? "sxtl" : "uxtl";
    suffix = NULL;
  }
  Format(instr, nfd.Mnemonic(mnemonic), nfd.Substitute(form), suffix);
}

void Disassembler::DisassembleNEONShiftRightImm(const Instruction *instr) {
  const char *mnemonic = mnemonic_.c_str();
  const char *form = "'Vd.%s, 'Vn.%s, 'IsR";
  NEONFormatDecoder nfd(instr, NEONFormatDecoder::ShiftImmFormatMap());

  VectorFormat vform_dst = nfd.GetVectorFormat(0);
  if (vform_dst != kFormatUndefined) {
    uint32_t ls_dst = LaneSizeInBitsFromFormat(vform_dst);
    switch (form_hash_) {
      case "scvtf_asimdshf_c"_h:
      case "ucvtf_asimdshf_c"_h:
      case "fcvtzs_asimdshf_c"_h:
      case "fcvtzu_asimdshf_c"_h:
        if (ls_dst == kBRegSize) {
          mnemonic = NULL;
        }
        break;
    }
  }
  Format(instr, mnemonic, nfd.Substitute(form));
}

void Disassembler::DisassembleNEONShiftRightNarrowImm(
    const Instruction *instr) {
  const char *mnemonic = mnemonic_.c_str();
  const char *form = "'Vd.%s, 'Vn.%s, 'IsR";

  NEONFormatDecoder nfd(instr,
                        NEONFormatDecoder::ShiftImmFormatMap(),
                        NEONFormatDecoder::ShiftLongNarrowImmFormatMap());
  Format(instr, nfd.Mnemonic(mnemonic), nfd.Substitute(form));
}

void Disassembler::VisitNEONShiftImmediate(const Instruction *instr) {
  const char *mnemonic = mnemonic_.c_str();
  const char *form = "'Vd.%s, 'Vn.%s, 'IsL";
  NEONFormatDecoder nfd(instr, NEONFormatDecoder::ShiftImmFormatMap());
  Format(instr, mnemonic, nfd.Substitute(form));
}


void Disassembler::VisitNEONTable(const Instruction *instr) {
  const char *mnemonic = mnemonic_.c_str();
  const char form_1v[] = "'Vd.%%s, {'Vn.16b}, 'Vm.%%s";
  const char form_2v[] = "'Vd.%%s, {'Vn.16b, v%d.16b}, 'Vm.%%s";
  const char form_3v[] = "'Vd.%%s, {'Vn.16b, v%d.16b, v%d.16b}, 'Vm.%%s";
  const char form_4v[] =
      "'Vd.%%s, {'Vn.16b, v%d.16b, v%d.16b, v%d.16b}, 'Vm.%%s";
  const char *form = form_1v;

  NEONFormatDecoder nfd(instr, NEONFormatDecoder::LogicalFormatMap());

  switch (form_hash_) {
    case "tbl_asimdtbl_l2_2"_h:
    case "tbx_asimdtbl_l2_2"_h:
      form = form_2v;
      break;
    case "tbl_asimdtbl_l3_3"_h:
    case "tbx_asimdtbl_l3_3"_h:
      form = form_3v;
      break;
    case "tbl_asimdtbl_l4_4"_h:
    case "tbx_asimdtbl_l4_4"_h:
      form = form_4v;
      break;
  }
  VIXL_ASSERT(form != NULL);

  char re_form[sizeof(form_4v) + 6];  // 3 * two-digit substitutions => 6
  int reg_num = instr->GetRn();
  snprintf(re_form,
           sizeof(re_form),
           form,
           (reg_num + 1) % kNumberOfVRegisters,
           (reg_num + 2) % kNumberOfVRegisters,
           (reg_num + 3) % kNumberOfVRegisters);

  Format(instr, mnemonic, nfd.Substitute(re_form));
}


void Disassembler::VisitNEONPerm(const Instruction *instr) {
  NEONFormatDecoder nfd(instr);
  FormatWithDecodedMnemonic(instr, nfd.Substitute("'Vd.%s, 'Vn.%s, 'Vm.%s"));
}

void Disassembler::Disassemble_Vd4S_Vn16B_Vm16B(const Instruction *instr) {
  FormatWithDecodedMnemonic(instr, "'Vd.4s, 'Vn.16b, 'Vm.16b");
}

void Disassembler::
    VisitSVE32BitGatherLoadHalfwords_ScalarPlus32BitScaledOffsets(
        const Instruction *instr) {
  FormatWithDecodedMnemonic(instr,
                            "{'Zt.s}, 'Pgl/z, ['Xns, 'Zm.s, '?22:suxtw #1]");
}

void Disassembler::VisitSVE32BitGatherLoadWords_ScalarPlus32BitScaledOffsets(
    const Instruction *instr) {
  FormatWithDecodedMnemonic(instr,
                            "{'Zt.s}, 'Pgl/z, ['Xns, 'Zm.s, '?22:suxtw #2]");
}

void Disassembler::VisitSVE32BitGatherLoad_ScalarPlus32BitUnscaledOffsets(
    const Instruction *instr) {
  FormatWithDecodedMnemonic(instr,
                            "{'Zt.s}, 'Pgl/z, ['Xns, 'Zm.s, '?22:suxtw]");
}

void Disassembler::VisitSVE32BitGatherLoad_VectorPlusImm(
    const Instruction *instr) {
  const char *form = "{'Zt.s}, 'Pgl/z, ['Zn.s]";
  const char *form_imm = "{'Zt.s}, 'Pgl/z, ['Zn.s, #'u2016]";
  const char *form_imm_h = "{'Zt.s}, 'Pgl/z, ['Zn.s, #'u2016*2]";
  const char *form_imm_w = "{'Zt.s}, 'Pgl/z, ['Zn.s, #'u2016*4]";

  const char *mnemonic = mnemonic_.c_str();
  switch (form_hash_) {
    case "ld1h_z_p_ai_s"_h:
    case "ld1sh_z_p_ai_s"_h:
    case "ldff1h_z_p_ai_s"_h:
    case "ldff1sh_z_p_ai_s"_h:
      form_imm = form_imm_h;
      break;
    case "ld1w_z_p_ai_s"_h:
    case "ldff1w_z_p_ai_s"_h:
      form_imm = form_imm_w;
      break;
  }
  if (instr->ExtractBits(20, 16) != 0) form = form_imm;

  Format(instr, mnemonic, form);
}

void Disassembler::VisitSVE32BitGatherPrefetch_ScalarPlus32BitScaledOffsets(
    const Instruction *instr) {
  const char *mnemonic = "unimplemented";
  const char *form = "'prefSVEOp, 'Pgl, ['Xns, 'Zm.s, '?22:suxtw";
  const char *suffix = NULL;

  switch (
      instr->Mask(SVE32BitGatherPrefetch_ScalarPlus32BitScaledOffsetsMask)) {
    case PRFB_i_p_bz_s_x32_scaled:
      mnemonic = "prfb";
      suffix = "]";
      break;
    case PRFD_i_p_bz_s_x32_scaled:
      mnemonic = "prfd";
      suffix = " #3]";
      break;
    case PRFH_i_p_bz_s_x32_scaled:
      mnemonic = "prfh";
      suffix = " #1]";
      break;
    case PRFW_i_p_bz_s_x32_scaled:
      mnemonic = "prfw";
      suffix = " #2]";
      break;
    default:
      form = "(SVE32BitGatherPrefetch_ScalarPlus32BitScaledOffsets)";
      break;
  }
  Format(instr, mnemonic, form, suffix);
}

void Disassembler::VisitSVE32BitGatherPrefetch_VectorPlusImm(
    const Instruction *instr) {
  const char *form = (instr->ExtractBits(20, 16) != 0)
                         ? "'prefSVEOp, 'Pgl, ['Zn.s, #'u2016]"
                         : "'prefSVEOp, 'Pgl, ['Zn.s]";
  FormatWithDecodedMnemonic(instr, form);
}

void Disassembler::VisitSVE32BitScatterStore_ScalarPlus32BitScaledOffsets(
    const Instruction *instr) {
  FormatWithDecodedMnemonic(instr,
                            "{'Zt.s}, 'Pgl, ['Xns, 'Zm.s, '?14:suxtw #'u2423]");
}

void Disassembler::VisitSVE32BitScatterStore_ScalarPlus32BitUnscaledOffsets(
    const Instruction *instr) {
  FormatWithDecodedMnemonic(instr, "{'Zt.s}, 'Pgl, ['Xns, 'Zm.s, '?14:suxtw]");
}

void Disassembler::VisitSVE32BitScatterStore_VectorPlusImm(
    const Instruction *instr) {
  const char *mnemonic = "unimplemented";
  const char *form = "{'Zt.s}, 'Pgl, ['Zn.s";
  const char *suffix = NULL;

  bool is_zero = instr->ExtractBits(20, 16) == 0;

  switch (instr->Mask(SVE32BitScatterStore_VectorPlusImmMask)) {
    case ST1B_z_p_ai_s:
      mnemonic = "st1b";
      suffix = is_zero ? "]" : ", #'u2016]";
      break;
    case ST1H_z_p_ai_s:
      mnemonic = "st1h";
      suffix = is_zero ? "]" : ", #'u2016*2]";
      break;
    case ST1W_z_p_ai_s:
      mnemonic = "st1w";
      suffix = is_zero ? "]" : ", #'u2016*4]";
      break;
    default:
      form = "(SVE32BitScatterStore_VectorPlusImm)";
      break;
  }
  Format(instr, mnemonic, form, suffix);
}

void Disassembler::VisitSVE64BitGatherLoad_ScalarPlus32BitUnpackedScaledOffsets(
    const Instruction *instr) {
  FormatWithDecodedMnemonic(instr,
                            "{'Zt.d}, 'Pgl/z, ['Xns, 'Zm.d, '?22:suxtw "
                            "#'u2423]");
}

void Disassembler::VisitSVE64BitGatherLoad_ScalarPlus64BitScaledOffsets(
    const Instruction *instr) {
  FormatWithDecodedMnemonic(instr,
                            "{'Zt.d}, 'Pgl/z, ['Xns, 'Zm.d, lsl #'u2423]");
}

void Disassembler::VisitSVE64BitGatherLoad_ScalarPlus64BitUnscaledOffsets(
    const Instruction *instr) {
  FormatWithDecodedMnemonic(instr, "{'Zt.d}, 'Pgl/z, ['Xns, 'Zm.d]");
}

void Disassembler::
    VisitSVE64BitGatherLoad_ScalarPlusUnpacked32BitUnscaledOffsets(
        const Instruction *instr) {
  FormatWithDecodedMnemonic(instr,
                            "{'Zt.d}, 'Pgl/z, ['Xns, 'Zm.d, '?22:suxtw]");
}

void Disassembler::VisitSVE64BitGatherLoad_VectorPlusImm(
    const Instruction *instr) {
  const char *form = "{'Zt.d}, 'Pgl/z, ['Zn.d]";
  const char *form_imm[4] = {"{'Zt.d}, 'Pgl/z, ['Zn.d, #'u2016]",
                             "{'Zt.d}, 'Pgl/z, ['Zn.d, #'u2016*2]",
                             "{'Zt.d}, 'Pgl/z, ['Zn.d, #'u2016*4]",
                             "{'Zt.d}, 'Pgl/z, ['Zn.d, #'u2016*8]"};

  if (instr->ExtractBits(20, 16) != 0) {
    unsigned msz = instr->ExtractBits(24, 23);
    bool sign_extend = instr->ExtractBit(14) == 0;
    if ((msz == kDRegSizeInBytesLog2) && sign_extend) {
      form = "(SVE64BitGatherLoad_VectorPlusImm)";
    } else {
      VIXL_ASSERT(msz < ArrayLength(form_imm));
      form = form_imm[msz];
    }
  }

  FormatWithDecodedMnemonic(instr, form);
}

void Disassembler::VisitSVE64BitGatherPrefetch_ScalarPlus64BitScaledOffsets(
    const Instruction *instr) {
  const char *form = "'prefSVEOp, 'Pgl, ['Xns, 'Zm.d";
  const char *suffix = "]";

  switch (form_hash_) {
    case "prfh_i_p_bz_d_64_scaled"_h:
      suffix = ", lsl #1]";
      break;
    case "prfs_i_p_bz_d_64_scaled"_h:
      suffix = ", lsl #2]";
      break;
    case "prfd_i_p_bz_d_64_scaled"_h:
      suffix = ", lsl #3]";
      break;
  }
  FormatWithDecodedMnemonic(instr, form, suffix);
}

void Disassembler::
    VisitSVE64BitGatherPrefetch_ScalarPlusUnpacked32BitScaledOffsets(
        const Instruction *instr) {
  const char *form = "'prefSVEOp, 'Pgl, ['Xns, 'Zm.d, '?22:suxtw ";
  const char *suffix = "]";

  switch (form_hash_) {
    case "prfh_i_p_bz_d_x32_scaled"_h:
      suffix = "#1]";
      break;
    case "prfs_i_p_bz_d_x32_scaled"_h:
      suffix = "#2]";
      break;
    case "prfd_i_p_bz_d_x32_scaled"_h:
      suffix = "#3]";
      break;
  }
  FormatWithDecodedMnemonic(instr, form, suffix);
}

void Disassembler::VisitSVE64BitGatherPrefetch_VectorPlusImm(
    const Instruction *instr) {
  const char *form = (instr->ExtractBits(20, 16) != 0)
                         ? "'prefSVEOp, 'Pgl, ['Zn.d, #'u2016]"
                         : "'prefSVEOp, 'Pgl, ['Zn.d]";

  FormatWithDecodedMnemonic(instr, form);
}

void Disassembler::VisitSVE64BitScatterStore_ScalarPlus64BitScaledOffsets(
    const Instruction *instr) {
  FormatWithDecodedMnemonic(instr, "{'Zt.d}, 'Pgl, ['Xns, 'Zm.d, lsl #'u2423]");
}

void Disassembler::VisitSVE64BitScatterStore_ScalarPlus64BitUnscaledOffsets(
    const Instruction *instr) {
  FormatWithDecodedMnemonic(instr, "{'Zt.d}, 'Pgl, ['Xns, 'Zm.d]");
}

void Disassembler::
    VisitSVE64BitScatterStore_ScalarPlusUnpacked32BitScaledOffsets(
        const Instruction *instr) {
  FormatWithDecodedMnemonic(instr,
                            "{'Zt.d}, 'Pgl, ['Xns, 'Zm.d, '?14:suxtw #'u2423]");
}

void Disassembler::
    VisitSVE64BitScatterStore_ScalarPlusUnpacked32BitUnscaledOffsets(
        const Instruction *instr) {
  FormatWithDecodedMnemonic(instr, "{'Zt.d}, 'Pgl, ['Xns, 'Zm.d, '?14:suxtw]");
}

void Disassembler::VisitSVE64BitScatterStore_VectorPlusImm(
    const Instruction *instr) {
  const char *form = "{'Zt.d}, 'Pgl, ['Zn.d";
  const char *suffix = "]";

  if (instr->ExtractBits(20, 16) != 0) {
    switch (form_hash_) {
      case "st1b_z_p_ai_d"_h:
        suffix = ", #'u2016]";
        break;
      case "st1h_z_p_ai_d"_h:
        suffix = ", #'u2016*2]";
        break;
      case "st1w_z_p_ai_d"_h:
        suffix = ", #'u2016*4]";
        break;
      case "st1d_z_p_ai_d"_h:
        suffix = ", #'u2016*8]";
        break;
    }
  }
  FormatWithDecodedMnemonic(instr, form, suffix);
}

void Disassembler::VisitSVEBitwiseLogicalWithImm_Unpredicated(
    const Instruction *instr) {
  if (instr->GetSVEImmLogical() == 0) {
    // The immediate encoded in the instruction is not in the expected format.
    Format(instr, "unallocated", "(SVEBitwiseImm)");
  } else {
    FormatWithDecodedMnemonic(instr, "'Zd.'tl, 'Zd.'tl, 'ITriSvel");
  }
}

void Disassembler::VisitSVEBitwiseLogical_Predicated(const Instruction *instr) {
  FormatWithDecodedMnemonic(instr, "'Zd.'t, 'Pgl/m, 'Zd.'t, 'Zn.'t");
}

void Disassembler::VisitSVEBitwiseShiftByImm_Predicated(
    const Instruction *instr) {
  const char *mnemonic = mnemonic_.c_str();
  const char *form = "'Zd.'tszp, 'Pgl/m, 'Zd.'tszp, ";
  const char *suffix = NULL;
  unsigned tsize = (instr->ExtractBits(23, 22) << 2) | instr->ExtractBits(9, 8);

  if (tsize == 0) {
    mnemonic = "unimplemented";
    form = "(SVEBitwiseShiftByImm_Predicated)";
  } else {
    switch (form_hash_) {
      case "lsl_z_p_zi"_h:
      case "sqshl_z_p_zi"_h:
      case "sqshlu_z_p_zi"_h:
      case "uqshl_z_p_zi"_h:
        suffix = "'ITriSvep";
        break;
      case "asrd_z_p_zi"_h:
      case "asr_z_p_zi"_h:
      case "lsr_z_p_zi"_h:
      case "srshr_z_p_zi"_h:
      case "urshr_z_p_zi"_h:
        suffix = "'ITriSveq";
        break;
      default:
        mnemonic = "unimplemented";
        form = "(SVEBitwiseShiftByImm_Predicated)";
        break;
    }
  }
  Format(instr, mnemonic, form, suffix);
}

void Disassembler::VisitSVEBitwiseShiftByVector_Predicated(
    const Instruction *instr) {
  FormatWithDecodedMnemonic(instr, "'Zd.'t, 'Pgl/m, 'Zd.'t, 'Zn.'t");
}

void Disassembler::VisitSVEBitwiseShiftByWideElements_Predicated(
    const Instruction *instr) {
  if (instr->GetSVESize() == kDRegSizeInBytesLog2) {
    Format(instr, "unallocated", "(SVEBitwiseShiftByWideElements_Predicated)");
  } else {
    FormatWithDecodedMnemonic(instr, "'Zd.'t, 'Pgl/m, 'Zd.'t, 'Zn.d");
  }
}

static bool SVEMoveMaskPreferred(uint64_t value, int lane_bytes_log2) {
  VIXL_ASSERT(IsUintN(8 << lane_bytes_log2, value));

  // Duplicate lane-sized value across double word.
  switch (lane_bytes_log2) {
    case 0:
      value *= 0x0101010101010101;
      break;
    case 1:
      value *= 0x0001000100010001;
      break;
    case 2:
      value *= 0x0000000100000001;
      break;
    case 3:  // Nothing to do
      break;
    default:
      VIXL_UNREACHABLE();
  }

  if ((value & 0xff) == 0) {
    // Check for 16-bit patterns. Set least-significant 16 bits, to make tests
    // easier; we already checked least-significant byte is zero above.
    uint64_t generic_value = value | 0xffff;

    // Check 0x00000000_0000pq00 or 0xffffffff_ffffpq00.
    if ((generic_value == 0xffff) || (generic_value == UINT64_MAX)) {
      return false;
    }

    // Check 0x0000pq00_0000pq00 or 0xffffpq00_ffffpq00.
    uint64_t rotvalue = RotateRight(value, 32, 64);
    if (value == rotvalue) {
      generic_value &= 0xffffffff;
      if ((generic_value == 0xffff) || (generic_value == UINT32_MAX)) {
        return false;
      }
    }

    // Check 0xpq00pq00_pq00pq00.
    rotvalue = RotateRight(value, 16, 64);
    if (value == rotvalue) {
      return false;
    }
  } else {
    // Check for 8-bit patterns. Set least-significant byte, to make tests
    // easier.
    uint64_t generic_value = value | 0xff;

    // Check 0x00000000_000000pq or 0xffffffff_ffffffpq.
    if ((generic_value == 0xff) || (generic_value == UINT64_MAX)) {
      return false;
    }

    // Check 0x000000pq_000000pq or 0xffffffpq_ffffffpq.
    uint64_t rotvalue = RotateRight(value, 32, 64);
    if (value == rotvalue) {
      generic_value &= 0xffffffff;
      if ((generic_value == 0xff) || (generic_value == UINT32_MAX)) {
        return false;
      }
    }

    // Check 0x00pq00pq_00pq00pq or 0xffpqffpq_ffpqffpq.
    rotvalue = RotateRight(value, 16, 64);
    if (value == rotvalue) {
      generic_value &= 0xffff;
      if ((generic_value == 0xff) || (generic_value == UINT16_MAX)) {
        return false;
      }
    }

    // Check 0xpqpqpqpq_pqpqpqpq.
    rotvalue = RotateRight(value, 8, 64);
    if (value == rotvalue) {
      return false;
    }
  }
  return true;
}

void Disassembler::VisitSVEBroadcastBitmaskImm(const Instruction *instr) {
  const char *mnemonic = "unimplemented";
  const char *form = "(SVEBroadcastBitmaskImm)";

  switch (instr->Mask(SVEBroadcastBitmaskImmMask)) {
    case DUPM_z_i: {
      uint64_t imm = instr->GetSVEImmLogical();
      if (imm != 0) {
        int lane_size = instr->GetSVEBitwiseImmLaneSizeInBytesLog2();
        mnemonic = SVEMoveMaskPreferred(imm, lane_size) ? "mov" : "dupm";
        form = "'Zd.'tl, 'ITriSvel";
      }
      break;
    }
    default:
      break;
  }
  Format(instr, mnemonic, form);
}

void Disassembler::VisitSVEBroadcastFPImm_Unpredicated(
    const Instruction *instr) {
  const char *mnemonic = "unimplemented";
  const char *form = "(SVEBroadcastFPImm_Unpredicated)";

  if (instr->GetSVEVectorFormat() != kFormatVnB) {
    switch (instr->Mask(SVEBroadcastFPImm_UnpredicatedMask)) {
      case FDUP_z_i:
        // The preferred disassembly for fdup is "fmov".
        mnemonic = "fmov";
        form = "'Zd.'t, 'IFPSve";
        break;
      default:
        break;
    }
  }
  Format(instr, mnemonic, form);
}

void Disassembler::VisitSVEBroadcastGeneralRegister(const Instruction *instr) {
  const char *mnemonic = "unimplemented";
  const char *form = "(SVEBroadcastGeneralRegister)";

  switch (instr->Mask(SVEBroadcastGeneralRegisterMask)) {
    case DUP_z_r:
      // The preferred disassembly for dup is "mov".
      mnemonic = "mov";
      if (instr->GetSVESize() == kDRegSizeInBytesLog2) {
        form = "'Zd.'t, 'Xns";
      } else {
        form = "'Zd.'t, 'Wns";
      }
      break;
    default:
      break;
  }
  Format(instr, mnemonic, form);
}

void Disassembler::VisitSVEBroadcastIndexElement(const Instruction *instr) {
  const char *mnemonic = "unimplemented";
  const char *form = "(SVEBroadcastIndexElement)";

  switch (instr->Mask(SVEBroadcastIndexElementMask)) {
    case DUP_z_zi: {
      // The tsz field must not be zero.
      int tsz = instr->ExtractBits(20, 16);
      if (tsz != 0) {
        // The preferred disassembly for dup is "mov".
        mnemonic = "mov";
        int imm2 = instr->ExtractBits(23, 22);
        if ((CountSetBits(imm2) + CountSetBits(tsz)) == 1) {
          // If imm2:tsz has one set bit, the index is zero. This is
          // disassembled as a mov from a b/h/s/d/q scalar register.
          form = "'Zd.'ti, 'ti'u0905";
        } else {
          form = "'Zd.'ti, 'Zn.'ti['IVInsSVEIndex]";
        }
      }
      break;
    }
    default:
      break;
  }
  Format(instr, mnemonic, form);
}

void Disassembler::VisitSVEBroadcastIntImm_Unpredicated(
    const Instruction *instr) {
  const char *mnemonic = "unimplemented";
  const char *form = "(SVEBroadcastIntImm_Unpredicated)";

  switch (instr->Mask(SVEBroadcastIntImm_UnpredicatedMask)) {
    case DUP_z_i:
      // The encoding of byte-sized lanes with lsl #8 is undefined.
      if ((instr->GetSVEVectorFormat() == kFormatVnB) &&
          (instr->ExtractBit(13) == 1))
        break;

      // The preferred disassembly for dup is "mov".
      mnemonic = "mov";
      form = (instr->ExtractBit(13) == 0) ? "'Zd.'t, #'s1205"
                                          : "'Zd.'t, #'s1205, lsl #8";
      break;
    default:
      break;
  }
  Format(instr, mnemonic, form);
}

void Disassembler::VisitSVECompressActiveElements(const Instruction *instr) {
  // The top bit of size is always set for compact, so 't can only be
  // substituted with types S and D.
  if (instr->ExtractBit(23) == 1) {
    FormatWithDecodedMnemonic(instr, "'Zd.'t, 'Pgl, 'Zn.'t");
  } else {
    VisitUnallocated(instr);
  }
}

void Disassembler::VisitSVEConditionallyBroadcastElementToVector(
    const Instruction *instr) {
  FormatWithDecodedMnemonic(instr, "'Zd.'t, 'Pgl, 'Zd.'t, 'Zn.'t");
}

void Disassembler::VisitSVEConditionallyExtractElementToGeneralRegister(
    const Instruction *instr) {
  const char *form = "'Wd, 'Pgl, 'Wd, 'Zn.'t";

  if (instr->GetSVESize() == kDRegSizeInBytesLog2) {
    form = "'Xd, p'u1210, 'Xd, 'Zn.'t";
  }
  FormatWithDecodedMnemonic(instr, form);
}

void Disassembler::VisitSVEConditionallyExtractElementToSIMDFPScalar(
    const Instruction *instr) {
  FormatWithDecodedMnemonic(instr, "'t'u0400, 'Pgl, 't'u0400, 'Zn.'t");
}

void Disassembler::VisitSVEConditionallyTerminateScalars(
    const Instruction *instr) {
  const char *form = (instr->ExtractBit(22) == 0) ? "'Wn, 'Wm" : "'Xn, 'Xm";
  FormatWithDecodedMnemonic(instr, form);
}

void Disassembler::VisitSVEConstructivePrefix_Unpredicated(
    const Instruction *instr) {
  FormatWithDecodedMnemonic(instr, "'Zd, 'Zn");
}

void Disassembler::VisitSVEContiguousFirstFaultLoad_ScalarPlusScalar(
    const Instruction *instr) {
  const char *form = "{'Zt.'tlss}, 'Pgl/z, ['Xns";
  const char *suffix = "]";

  if (instr->GetRm() != kZeroRegCode) {
    switch (form_hash_) {
      case "ldff1b_z_p_br_u8"_h:
      case "ldff1b_z_p_br_u16"_h:
      case "ldff1b_z_p_br_u32"_h:
      case "ldff1b_z_p_br_u64"_h:
      case "ldff1sb_z_p_br_s16"_h:
      case "ldff1sb_z_p_br_s32"_h:
      case "ldff1sb_z_p_br_s64"_h:
        suffix = ", 'Xm]";
        break;
      case "ldff1h_z_p_br_u16"_h:
      case "ldff1h_z_p_br_u32"_h:
      case "ldff1h_z_p_br_u64"_h:
      case "ldff1sh_z_p_br_s32"_h:
      case "ldff1sh_z_p_br_s64"_h:
        suffix = ", 'Xm, lsl #1]";
        break;
      case "ldff1w_z_p_br_u32"_h:
      case "ldff1w_z_p_br_u64"_h:
      case "ldff1sw_z_p_br_s64"_h:
        suffix = ", 'Xm, lsl #2]";
        break;
      case "ldff1d_z_p_br_u64"_h:
        suffix = ", 'Xm, lsl #3]";
        break;
    }
  }

  FormatWithDecodedMnemonic(instr, form, suffix);
}

void Disassembler::VisitSVEContiguousNonFaultLoad_ScalarPlusImm(
    const Instruction *instr) {
  const char *form = "{'Zt.'tlss}, 'Pgl/z, ['Xns";
  const char *suffix =
      (instr->ExtractBits(19, 16) == 0) ? "]" : ", #'s1916, mul vl]";
  FormatWithDecodedMnemonic(instr, form, suffix);
}

void Disassembler::VisitSVEContiguousNonTemporalLoad_ScalarPlusImm(
    const Instruction *instr) {
  const char *form = "{'Zt.b}, 'Pgl/z, ['Xns";
  const char *suffix =
      (instr->ExtractBits(19, 16) == 0) ? "]" : ", #'s1916, mul vl]";
  switch (form_hash_) {
    case "ldnt1d_z_p_bi_contiguous"_h:
      form = "{'Zt.d}, 'Pgl/z, ['Xns";
      break;
    case "ldnt1h_z_p_bi_contiguous"_h:
      form = "{'Zt.h}, 'Pgl/z, ['Xns";
      break;
    case "ldnt1w_z_p_bi_contiguous"_h:
      form = "{'Zt.s}, 'Pgl/z, ['Xns";
      break;
  }
  FormatWithDecodedMnemonic(instr, form, suffix);
}

void Disassembler::VisitSVEContiguousNonTemporalLoad_ScalarPlusScalar(
    const Instruction *instr) {
  const char *form = "{'Zt.b}, 'Pgl/z, ['Xns, 'Rm]";
  switch (form_hash_) {
    case "ldnt1d_z_p_br_contiguous"_h:
      form = "{'Zt.d}, 'Pgl/z, ['Xns, 'Rm, lsl #3]";
      break;
    case "ldnt1h_z_p_br_contiguous"_h:
      form = "{'Zt.h}, 'Pgl/z, ['Xns, 'Rm, lsl #1]";
      break;
    case "ldnt1w_z_p_br_contiguous"_h:
      form = "{'Zt.s}, 'Pgl/z, ['Xns, 'Rm, lsl #2]";
      break;
  }
  FormatWithDecodedMnemonic(instr, form);
}

void Disassembler::VisitSVEContiguousNonTemporalStore_ScalarPlusImm(
    const Instruction *instr) {
  const char *form = "{'Zt.b}, 'Pgl, ['Xns";
  const char *suffix =
      (instr->ExtractBits(19, 16) == 0) ? "]" : ", #'s1916, mul vl]";

  switch (form_hash_) {
    case "stnt1d_z_p_bi_contiguous"_h:
      form = "{'Zt.d}, 'Pgl, ['Xns";
      break;
    case "stnt1h_z_p_bi_contiguous"_h:
      form = "{'Zt.h}, 'Pgl, ['Xns";
      break;
    case "stnt1w_z_p_bi_contiguous"_h:
      form = "{'Zt.s}, 'Pgl, ['Xns";
      break;
  }
  FormatWithDecodedMnemonic(instr, form, suffix);
}

void Disassembler::VisitSVEContiguousNonTemporalStore_ScalarPlusScalar(
    const Instruction *instr) {
  const char *mnemonic = "unimplemented";
  const char *form = "(SVEContiguousNonTemporalStore_ScalarPlusScalar)";

  switch (instr->Mask(SVEContiguousNonTemporalStore_ScalarPlusScalarMask)) {
    case STNT1B_z_p_br_contiguous:
      mnemonic = "stnt1b";
      form = "{'Zt.b}, 'Pgl, ['Xns, 'Rm]";
      break;
    case STNT1D_z_p_br_contiguous:
      mnemonic = "stnt1d";
      form = "{'Zt.d}, 'Pgl, ['Xns, 'Rm, lsl #3]";
      break;
    case STNT1H_z_p_br_contiguous:
      mnemonic = "stnt1h";
      form = "{'Zt.h}, 'Pgl, ['Xns, 'Rm, lsl #1]";
      break;
    case STNT1W_z_p_br_contiguous:
      mnemonic = "stnt1w";
      form = "{'Zt.s}, 'Pgl, ['Xns, 'Rm, lsl #2]";
      break;
    default:
      break;
  }
  Format(instr, mnemonic, form);
}

void Disassembler::VisitSVEContiguousPrefetch_ScalarPlusImm(
    const Instruction *instr) {
  const char *form = (instr->ExtractBits(21, 16) != 0)
                         ? "'prefSVEOp, 'Pgl, ['Xns, #'s2116, mul vl]"
                         : "'prefSVEOp, 'Pgl, ['Xns]";
  FormatWithDecodedMnemonic(instr, form);
}

void Disassembler::VisitSVEContiguousPrefetch_ScalarPlusScalar(
    const Instruction *instr) {
  const char *mnemonic = "unimplemented";
  const char *form = "(SVEContiguousPrefetch_ScalarPlusScalar)";

  if (instr->GetRm() != kZeroRegCode) {
    switch (instr->Mask(SVEContiguousPrefetch_ScalarPlusScalarMask)) {
      case PRFB_i_p_br_s:
        mnemonic = "prfb";
        form = "'prefSVEOp, 'Pgl, ['Xns, 'Rm]";
        break;
      case PRFD_i_p_br_s:
        mnemonic = "prfd";
        form = "'prefSVEOp, 'Pgl, ['Xns, 'Rm, lsl #3]";
        break;
      case PRFH_i_p_br_s:
        mnemonic = "prfh";
        form = "'prefSVEOp, 'Pgl, ['Xns, 'Rm, lsl #1]";
        break;
      case PRFW_i_p_br_s:
        mnemonic = "prfw";
        form = "'prefSVEOp, 'Pgl, ['Xns, 'Rm, lsl #2]";
        break;
      default:
        break;
    }
  }
  Format(instr, mnemonic, form);
}

void Disassembler::VisitSVEContiguousStore_ScalarPlusImm(
    const Instruction *instr) {
  // The 'size' field isn't in the usual place here.
  const char *form = "{'Zt.'tls}, 'Pgl, ['Xns, #'s1916, mul vl]";
  if (instr->ExtractBits(19, 16) == 0) {
    form = "{'Zt.'tls}, 'Pgl, ['Xns]";
  }
  FormatWithDecodedMnemonic(instr, form);
}

void Disassembler::VisitSVEContiguousStore_ScalarPlusScalar(
    const Instruction *instr) {
  // The 'size' field isn't in the usual place here.
  FormatWithDecodedMnemonic(instr, "{'Zt.'tls}, 'Pgl, ['Xns, 'Xm'NSveS]");
}

void Disassembler::VisitSVECopyFPImm_Predicated(const Instruction *instr) {
  const char *mnemonic = "unimplemented";
  const char *form = "(SVECopyFPImm_Predicated)";

  if (instr->GetSVEVectorFormat() != kFormatVnB) {
    switch (instr->Mask(SVECopyFPImm_PredicatedMask)) {
      case FCPY_z_p_i:
        // The preferred disassembly for fcpy is "fmov".
        mnemonic = "fmov";
        form = "'Zd.'t, 'Pm/m, 'IFPSve";
        break;
      default:
        break;
    }
  }
  Format(instr, mnemonic, form);
}

void Disassembler::VisitSVECopyGeneralRegisterToVector_Predicated(
    const Instruction *instr) {
  const char *mnemonic = "unimplemented";
  const char *form = "(SVECopyGeneralRegisterToVector_Predicated)";

  switch (instr->Mask(SVECopyGeneralRegisterToVector_PredicatedMask)) {
    case CPY_z_p_r:
      // The preferred disassembly for cpy is "mov".
      mnemonic = "mov";
      form = "'Zd.'t, 'Pgl/m, 'Wns";
      if (instr->GetSVESize() == kXRegSizeInBytesLog2) {
        form = "'Zd.'t, 'Pgl/m, 'Xns";
      }
      break;
    default:
      break;
  }
  Format(instr, mnemonic, form);
}

void Disassembler::VisitSVECopyIntImm_Predicated(const Instruction *instr) {
  const char *mnemonic = "unimplemented";
  const char *form = "(SVECopyIntImm_Predicated)";
  const char *suffix = NULL;

  switch (instr->Mask(SVECopyIntImm_PredicatedMask)) {
    case CPY_z_p_i: {
      // The preferred disassembly for cpy is "mov".
      mnemonic = "mov";
      form = "'Zd.'t, 'Pm/'?14:mz, #'s1205";
      if (instr->ExtractBit(13) != 0) suffix = ", lsl #8";
      break;
    }
    default:
      break;
  }
  Format(instr, mnemonic, form, suffix);
}

void Disassembler::VisitSVECopySIMDFPScalarRegisterToVector_Predicated(
    const Instruction *instr) {
  const char *mnemonic = "unimplemented";
  const char *form = "(SVECopySIMDFPScalarRegisterToVector_Predicated)";

  switch (instr->Mask(SVECopySIMDFPScalarRegisterToVector_PredicatedMask)) {
    case CPY_z_p_v:
      // The preferred disassembly for cpy is "mov".
      mnemonic = "mov";
      form = "'Zd.'t, 'Pgl/m, 'Vnv";
      break;
    default:
      break;
  }
  Format(instr, mnemonic, form);
}

void Disassembler::VisitSVEExtractElementToGeneralRegister(
    const Instruction *instr) {
  const char *form = "'Wd, 'Pgl, 'Zn.'t";
  if (instr->GetSVESize() == kDRegSizeInBytesLog2) {
    form = "'Xd, p'u1210, 'Zn.'t";
  }
  FormatWithDecodedMnemonic(instr, form);
}

void Disassembler::VisitSVEExtractElementToSIMDFPScalarRegister(
    const Instruction *instr) {
  FormatWithDecodedMnemonic(instr, "'t'u0400, 'Pgl, 'Zn.'t");
}

void Disassembler::VisitSVEFFRInitialise(const Instruction *instr) {
  DisassembleNoArgs(instr);
}

void Disassembler::VisitSVEFFRWriteFromPredicate(const Instruction *instr) {
  FormatWithDecodedMnemonic(instr, "'Pn.b");
}

void Disassembler::VisitSVEFPArithmeticWithImm_Predicated(
    const Instruction *instr) {
  const char *form = "'Zd.'t, 'Pgl/m, 'Zd.'t, #";
  const char *suffix00 = "0.0";
  const char *suffix05 = "0.5";
  const char *suffix10 = "1.0";
  const char *suffix20 = "2.0";
  int i1 = instr->ExtractBit(5);
  const char *suffix = i1 ? suffix10 : suffix00;

  if (instr->GetSVEVectorFormat() == kFormatVnB) {
    VisitUnallocated(instr);
    return;
  }

  switch (form_hash_) {
    case "fadd_z_p_zs"_h:
    case "fsubr_z_p_zs"_h:
    case "fsub_z_p_zs"_h:
      suffix = i1 ? suffix10 : suffix05;
      break;
    case "fmul_z_p_zs"_h:
      suffix = i1 ? suffix20 : suffix05;
      break;
  }
  FormatWithDecodedMnemonic(instr, form, suffix);
}

void Disassembler::VisitSVEFPArithmetic_Predicated(const Instruction *instr) {
  if (instr->GetSVEVectorFormat() == kFormatVnB) {
    VisitUnallocated(instr);
  } else {
    FormatWithDecodedMnemonic(instr, "'Zd.'t, 'Pgl/m, 'Zd.'t, 'Zn.'t");
  }
}

void Disassembler::VisitSVEFPConvertPrecision(const Instruction *instr) {
  const char *form = NULL;

  switch (form_hash_) {
    case "fcvt_z_p_z_d2h"_h:
      form = "'Zd.h, 'Pgl/m, 'Zn.d";
      break;
    case "fcvt_z_p_z_d2s"_h:
      form = "'Zd.s, 'Pgl/m, 'Zn.d";
      break;
    case "fcvt_z_p_z_h2d"_h:
      form = "'Zd.d, 'Pgl/m, 'Zn.h";
      break;
    case "fcvt_z_p_z_h2s"_h:
      form = "'Zd.s, 'Pgl/m, 'Zn.h";
      break;
    case "fcvt_z_p_z_s2d"_h:
      form = "'Zd.d, 'Pgl/m, 'Zn.s";
      break;
    case "fcvt_z_p_z_s2h"_h:
      form = "'Zd.h, 'Pgl/m, 'Zn.s";
      break;
  }
  FormatWithDecodedMnemonic(instr, form);
}

void Disassembler::VisitSVEFPConvertToInt(const Instruction *instr) {
  const char *form = NULL;

  switch (form_hash_) {
    case "fcvtzs_z_p_z_d2w"_h:
    case "fcvtzu_z_p_z_d2w"_h:
      form = "'Zd.s, 'Pgl/m, 'Zn.d";
      break;
    case "fcvtzs_z_p_z_d2x"_h:
    case "fcvtzu_z_p_z_d2x"_h:
      form = "'Zd.d, 'Pgl/m, 'Zn.d";
      break;
    case "fcvtzs_z_p_z_fp162h"_h:
    case "fcvtzu_z_p_z_fp162h"_h:
      form = "'Zd.h, 'Pgl/m, 'Zn.h";
      break;
    case "fcvtzs_z_p_z_fp162w"_h:
    case "fcvtzu_z_p_z_fp162w"_h:
      form = "'Zd.s, 'Pgl/m, 'Zn.h";
      break;
    case "fcvtzs_z_p_z_fp162x"_h:
    case "fcvtzu_z_p_z_fp162x"_h:
      form = "'Zd.d, 'Pgl/m, 'Zn.h";
      break;
    case "fcvtzs_z_p_z_s2w"_h:
    case "fcvtzu_z_p_z_s2w"_h:
      form = "'Zd.s, 'Pgl/m, 'Zn.s";
      break;
    case "fcvtzs_z_p_z_s2x"_h:
    case "fcvtzu_z_p_z_s2x"_h:
      form = "'Zd.d, 'Pgl/m, 'Zn.s";
      break;
  }
  FormatWithDecodedMnemonic(instr, form);
}

void Disassembler::VisitSVEFPExponentialAccelerator(const Instruction *instr) {
  unsigned size = instr->GetSVESize();
  if ((size == kHRegSizeInBytesLog2) || (size == kSRegSizeInBytesLog2) ||
      (size == kDRegSizeInBytesLog2)) {
    FormatWithDecodedMnemonic(instr, "'Zd.'t, 'Zn.'t");
  } else {
    VisitUnallocated(instr);
  }
}

void Disassembler::VisitSVEFPRoundToIntegralValue(const Instruction *instr) {
  if (instr->GetSVEVectorFormat() == kFormatVnB) {
    VisitUnallocated(instr);
  } else {
    FormatWithDecodedMnemonic(instr, "'Zd.'t, 'Pgl/m, 'Zn.'t");
  }
}

void Disassembler::VisitSVEFPTrigMulAddCoefficient(const Instruction *instr) {
  unsigned size = instr->GetSVESize();
  if ((size == kHRegSizeInBytesLog2) || (size == kSRegSizeInBytesLog2) ||
      (size == kDRegSizeInBytesLog2)) {
    FormatWithDecodedMnemonic(instr, "'Zd.'t, 'Zd.'t, 'Zn.'t, #'u1816");
  } else {
    VisitUnallocated(instr);
  }
}

void Disassembler::VisitSVEFPTrigSelectCoefficient(const Instruction *instr) {
  unsigned size = instr->GetSVESize();
  if ((size == kHRegSizeInBytesLog2) || (size == kSRegSizeInBytesLog2) ||
      (size == kDRegSizeInBytesLog2)) {
    FormatWithDecodedMnemonic(instr, "'Zd.'t, 'Zn.'t, 'Zm.'t");
  } else {
    VisitUnallocated(instr);
  }
}

void Disassembler::VisitSVEFPUnaryOp(const Instruction *instr) {
  if (instr->GetSVESize() == kBRegSizeInBytesLog2) {
    VisitUnallocated(instr);
  } else {
    FormatWithDecodedMnemonic(instr, "'Zd.'t, 'Pgl/m, 'Zn.'t");
  }
}

static const char *IncDecFormHelper(const Instruction *instr,
                                    const char *reg_pat_mul_form,
                                    const char *reg_pat_form,
                                    const char *reg_form) {
  if (instr->ExtractBits(19, 16) == 0) {
    if (instr->ExtractBits(9, 5) == SVE_ALL) {
      // Use the register only form if the multiplier is one (encoded as zero)
      // and the pattern is SVE_ALL.
      return reg_form;
    }
    // Use the register and pattern form if the multiplier is one.
    return reg_pat_form;
  }
  return reg_pat_mul_form;
}

void Disassembler::VisitSVEIncDecRegisterByElementCount(
    const Instruction *instr) {
  const char *form =
      IncDecFormHelper(instr, "'Xd, 'Ipc, mul #'u1916+1", "'Xd, 'Ipc", "'Xd");
  FormatWithDecodedMnemonic(instr, form);
}

void Disassembler::VisitSVEIncDecVectorByElementCount(
    const Instruction *instr) {
  const char *form = IncDecFormHelper(instr,
                                      "'Zd.'t, 'Ipc, mul #'u1916+1",
                                      "'Zd.'t, 'Ipc",
                                      "'Zd.'t");
  FormatWithDecodedMnemonic(instr, form);
}

void Disassembler::VisitSVEInsertGeneralRegister(const Instruction *instr) {
  const char *form = "'Zd.'t, 'Wn";
  if (instr->GetSVESize() == kDRegSizeInBytesLog2) {
    form = "'Zd.'t, 'Xn";
  }
  FormatWithDecodedMnemonic(instr, form);
}

void Disassembler::VisitSVEInsertSIMDFPScalarRegister(
    const Instruction *instr) {
  FormatWithDecodedMnemonic(instr, "'Zd.'t, 'Vnv");
}

void Disassembler::VisitSVEIntAddSubtractImm_Unpredicated(
    const Instruction *instr) {
  const char *form = (instr->ExtractBit(13) == 0)
                         ? "'Zd.'t, 'Zd.'t, #'u1205"
                         : "'Zd.'t, 'Zd.'t, #'u1205, lsl #8";
  FormatWithDecodedMnemonic(instr, form);
}

void Disassembler::VisitSVEIntAddSubtractVectors_Predicated(
    const Instruction *instr) {
  FormatWithDecodedMnemonic(instr, "'Zd.'t, 'Pgl/m, 'Zd.'t, 'Zn.'t");
}

void Disassembler::VisitSVEIntCompareScalarCountAndLimit(
    const Instruction *instr) {
  const char *form =
      (instr->ExtractBit(12) == 0) ? "'Pd.'t, 'Wn, 'Wm" : "'Pd.'t, 'Xn, 'Xm";
  FormatWithDecodedMnemonic(instr, form);
}

void Disassembler::VisitSVEIntConvertToFP(const Instruction *instr) {
  const char *form = NULL;
  switch (form_hash_) {
    case "scvtf_z_p_z_h2fp16"_h:
    case "ucvtf_z_p_z_h2fp16"_h:
      form = "'Zd.h, 'Pgl/m, 'Zn.h";
      break;
    case "scvtf_z_p_z_w2d"_h:
    case "ucvtf_z_p_z_w2d"_h:
      form = "'Zd.d, 'Pgl/m, 'Zn.s";
      break;
    case "scvtf_z_p_z_w2fp16"_h:
    case "ucvtf_z_p_z_w2fp16"_h:
      form = "'Zd.h, 'Pgl/m, 'Zn.s";
      break;
    case "scvtf_z_p_z_w2s"_h:
    case "ucvtf_z_p_z_w2s"_h:
      form = "'Zd.s, 'Pgl/m, 'Zn.s";
      break;
    case "scvtf_z_p_z_x2d"_h:
    case "ucvtf_z_p_z_x2d"_h:
      form = "'Zd.d, 'Pgl/m, 'Zn.d";
      break;
    case "scvtf_z_p_z_x2fp16"_h:
    case "ucvtf_z_p_z_x2fp16"_h:
      form = "'Zd.h, 'Pgl/m, 'Zn.d";
      break;
    case "scvtf_z_p_z_x2s"_h:
    case "ucvtf_z_p_z_x2s"_h:
      form = "'Zd.s, 'Pgl/m, 'Zn.d";
      break;
  }
  FormatWithDecodedMnemonic(instr, form);
}

void Disassembler::VisitSVEIntDivideVectors_Predicated(
    const Instruction *instr) {
  unsigned size = instr->GetSVESize();
  if ((size == kSRegSizeInBytesLog2) || (size == kDRegSizeInBytesLog2)) {
    FormatWithDecodedMnemonic(instr, "'Zd.'t, 'Pgl/m, 'Zd.'t, 'Zn.'t");
  } else {
    VisitUnallocated(instr);
  }
}

void Disassembler::VisitSVEIntMinMaxDifference_Predicated(
    const Instruction *instr) {
  FormatWithDecodedMnemonic(instr, "'Zd.'t, 'Pgl/m, 'Zd.'t, 'Zn.'t");
}

void Disassembler::VisitSVEIntMinMaxImm_Unpredicated(const Instruction *instr) {
  const char *form = "'Zd.'t, 'Zd.'t, #";
  const char *suffix = "'u1205";

  switch (form_hash_) {
    case "smax_z_zi"_h:
    case "smin_z_zi"_h:
      suffix = "'s1205";
      break;
  }
  FormatWithDecodedMnemonic(instr, form, suffix);
}

void Disassembler::VisitSVEIntMulImm_Unpredicated(const Instruction *instr) {
  FormatWithDecodedMnemonic(instr, "'Zd.'t, 'Zd.'t, #'s1205");
}

void Disassembler::VisitSVEIntMulVectors_Predicated(const Instruction *instr) {
  FormatWithDecodedMnemonic(instr, "'Zd.'t, 'Pgl/m, 'Zd.'t, 'Zn.'t");
}

void Disassembler::VisitSVELoadAndBroadcastElement(const Instruction *instr) {
  const char *form = "(SVELoadAndBroadcastElement)";
  const char *suffix_b = ", #'u2116]";
  const char *suffix_h = ", #'u2116*2]";
  const char *suffix_w = ", #'u2116*4]";
  const char *suffix_d = ", #'u2116*8]";
  const char *suffix = NULL;

  switch (form_hash_) {
    case "ld1rb_z_p_bi_u8"_h:
      form = "{'Zt.b}, 'Pgl/z, ['Xns";
      suffix = suffix_b;
      break;
    case "ld1rb_z_p_bi_u16"_h:
    case "ld1rsb_z_p_bi_s16"_h:
      form = "{'Zt.h}, 'Pgl/z, ['Xns";
      suffix = suffix_b;
      break;
    case "ld1rb_z_p_bi_u32"_h:
    case "ld1rsb_z_p_bi_s32"_h:
      form = "{'Zt.s}, 'Pgl/z, ['Xns";
      suffix = suffix_b;
      break;
    case "ld1rb_z_p_bi_u64"_h:
    case "ld1rsb_z_p_bi_s64"_h:
      form = "{'Zt.d}, 'Pgl/z, ['Xns";
      suffix = suffix_b;
      break;
    case "ld1rh_z_p_bi_u16"_h:
      form = "{'Zt.h}, 'Pgl/z, ['Xns";
      suffix = suffix_h;
      break;
    case "ld1rh_z_p_bi_u32"_h:
    case "ld1rsh_z_p_bi_s32"_h:
      form = "{'Zt.s}, 'Pgl/z, ['Xns";
      suffix = suffix_h;
      break;
    case "ld1rh_z_p_bi_u64"_h:
    case "ld1rsh_z_p_bi_s64"_h:
      form = "{'Zt.d}, 'Pgl/z, ['Xns";
      suffix = suffix_h;
      break;
    case "ld1rw_z_p_bi_u32"_h:
      form = "{'Zt.s}, 'Pgl/z, ['Xns";
      suffix = suffix_w;
      break;
    case "ld1rsw_z_p_bi_s64"_h:
    case "ld1rw_z_p_bi_u64"_h:
      form = "{'Zt.d}, 'Pgl/z, ['Xns";
      suffix = suffix_w;
      break;
    case "ld1rd_z_p_bi_u64"_h:
      form = "{'Zt.d}, 'Pgl/z, ['Xns";
      suffix = suffix_d;
      break;
  }

  // Hide curly brackets if immediate is zero.
  if (instr->ExtractBits(21, 16) == 0) {
    suffix = "]";
  }

  FormatWithDecodedMnemonic(instr, form, suffix);
}

void Disassembler::VisitSVELoadAndBroadcastQOWord_ScalarPlusImm(
    const Instruction *instr) {
  const char *form = "{'Zt.'tmsz}, 'Pgl/z, ['Xns";
  const char *suffix = ", #'s1916*16]";

  switch (form_hash_) {
    case "ld1rob_z_p_bi_u8"_h:
    case "ld1rod_z_p_bi_u64"_h:
    case "ld1roh_z_p_bi_u16"_h:
    case "ld1row_z_p_bi_u32"_h:
      suffix = ", #'s1916*32]";
      break;
  }
  if (instr->ExtractBits(19, 16) == 0) suffix = "]";

  FormatWithDecodedMnemonic(instr, form, suffix);
}

void Disassembler::VisitSVELoadAndBroadcastQOWord_ScalarPlusScalar(
    const Instruction *instr) {
  const char *form = "{'Zt.'tmsz}, 'Pgl/z, ['Xns, ";
  const char *suffix = "'Rm, lsl #'u2423]";

  switch (form_hash_) {
    case "ld1rqb_z_p_br_contiguous"_h:
    case "ld1rob_z_p_br_contiguous"_h:
      suffix = "'Rm]";
      break;
  }
  FormatWithDecodedMnemonic(instr, form, suffix);
}

void Disassembler::VisitSVELoadMultipleStructures_ScalarPlusImm(
    const Instruction *instr) {
  const char *form = "{'Zt.'tmsz, 'Zt2.'tmsz}";
  const char *form_3 = "{'Zt.'tmsz, 'Zt2.'tmsz, 'Zt3.'tmsz}";
  const char *form_4 = "{'Zt.'tmsz, 'Zt2.'tmsz, 'Zt3.'tmsz, 'Zt4.'tmsz}";
  const char *suffix = ", 'Pgl/z, ['Xns'ISveSvl]";

  switch (form_hash_) {
    case "ld3b_z_p_bi_contiguous"_h:
    case "ld3d_z_p_bi_contiguous"_h:
    case "ld3h_z_p_bi_contiguous"_h:
    case "ld3w_z_p_bi_contiguous"_h:
      form = form_3;
      break;
    case "ld4b_z_p_bi_contiguous"_h:
    case "ld4d_z_p_bi_contiguous"_h:
    case "ld4h_z_p_bi_contiguous"_h:
    case "ld4w_z_p_bi_contiguous"_h:
      form = form_4;
      break;
  }
  FormatWithDecodedMnemonic(instr, form, suffix);
}

void Disassembler::VisitSVELoadMultipleStructures_ScalarPlusScalar(
    const Instruction *instr) {
  const char *form = "{'Zt.'tmsz, 'Zt2.'tmsz}";
  const char *form_3 = "{'Zt.'tmsz, 'Zt2.'tmsz, 'Zt3.'tmsz}";
  const char *form_4 = "{'Zt.'tmsz, 'Zt2.'tmsz, 'Zt3.'tmsz, 'Zt4.'tmsz}";
  const char *suffix = ", 'Pgl/z, ['Xns, 'Xm'NSveS]";

  switch (form_hash_) {
    case "ld3b_z_p_br_contiguous"_h:
    case "ld3d_z_p_br_contiguous"_h:
    case "ld3h_z_p_br_contiguous"_h:
    case "ld3w_z_p_br_contiguous"_h:
      form = form_3;
      break;
    case "ld4b_z_p_br_contiguous"_h:
    case "ld4d_z_p_br_contiguous"_h:
    case "ld4h_z_p_br_contiguous"_h:
    case "ld4w_z_p_br_contiguous"_h:
      form = form_4;
      break;
  }
  FormatWithDecodedMnemonic(instr, form, suffix);
}

void Disassembler::VisitSVELoadPredicateRegister(const Instruction *instr) {
  const char *form = "'Pd, ['Xns, #'s2116:1210, mul vl]";
  if (instr->Mask(0x003f1c00) == 0) {
    form = "'Pd, ['Xns]";
  }
  FormatWithDecodedMnemonic(instr, form);
}

void Disassembler::VisitSVELoadVectorRegister(const Instruction *instr) {
  const char *form = "'Zt, ['Xns, #'s2116:1210, mul vl]";
  if (instr->Mask(0x003f1c00) == 0) {
    form = "'Zd, ['Xns]";
  }
  FormatWithDecodedMnemonic(instr, form);
}

void Disassembler::VisitSVEPartitionBreakCondition(const Instruction *instr) {
  FormatWithDecodedMnemonic(instr, "'Pd.b, p'u1310/'?04:mz, 'Pn.b");
}

void Disassembler::VisitSVEPermutePredicateElements(const Instruction *instr) {
  FormatWithDecodedMnemonic(instr, "'Pd.'t, 'Pn.'t, 'Pm.'t");
}

void Disassembler::VisitSVEPredicateFirstActive(const Instruction *instr) {
  FormatWithDecodedMnemonic(instr, "'Pd.b, 'Pn, 'Pd.b");
}

void Disassembler::VisitSVEPredicateReadFromFFR_Unpredicated(
    const Instruction *instr) {
  FormatWithDecodedMnemonic(instr, "'Pd.b");
}

void Disassembler::VisitSVEPredicateTest(const Instruction *instr) {
  FormatWithDecodedMnemonic(instr, "p'u1310, 'Pn.b");
}

void Disassembler::VisitSVEPredicateZero(const Instruction *instr) {
  FormatWithDecodedMnemonic(instr, "'Pd.b");
}

void Disassembler::VisitSVEPropagateBreakToNextPartition(
    const Instruction *instr) {
  FormatWithDecodedMnemonic(instr, "'Pd.b, p'u1310/z, 'Pn.b, 'Pd.b");
}

void Disassembler::VisitSVEReversePredicateElements(const Instruction *instr) {
  FormatWithDecodedMnemonic(instr, "'Pd.'t, 'Pn.'t");
}

void Disassembler::VisitSVEReverseVectorElements(const Instruction *instr) {
  FormatWithDecodedMnemonic(instr, "'Zd.'t, 'Zn.'t");
}

void Disassembler::VisitSVEReverseWithinElements(const Instruction *instr) {
  const char *mnemonic = "unimplemented";
  const char *form = "'Zd.'t, 'Pgl/m, 'Zn.'t";

  unsigned size = instr->GetSVESize();
  switch (instr->Mask(SVEReverseWithinElementsMask)) {
    case RBIT_z_p_z:
      mnemonic = "rbit";
      break;
    case REVB_z_z:
      if ((size == kHRegSizeInBytesLog2) || (size == kSRegSizeInBytesLog2) ||
          (size == kDRegSizeInBytesLog2)) {
        mnemonic = "revb";
      } else {
        form = "(SVEReverseWithinElements)";
      }
      break;
    case REVH_z_z:
      if ((size == kSRegSizeInBytesLog2) || (size == kDRegSizeInBytesLog2)) {
        mnemonic = "revh";
      } else {
        form = "(SVEReverseWithinElements)";
      }
      break;
    case REVW_z_z:
      if (size == kDRegSizeInBytesLog2) {
        mnemonic = "revw";
      } else {
        form = "(SVEReverseWithinElements)";
      }
      break;
    default:
      break;
  }
  Format(instr, mnemonic, form);
}

void Disassembler::VisitSVESaturatingIncDecRegisterByElementCount(
    const Instruction *instr) {
  const char *form = IncDecFormHelper(instr,
                                      "'R20d, 'Ipc, mul #'u1916+1",
                                      "'R20d, 'Ipc",
                                      "'R20d");
  const char *form_sx = IncDecFormHelper(instr,
                                         "'Xd, 'Wd, 'Ipc, mul #'u1916+1",
                                         "'Xd, 'Wd, 'Ipc",
                                         "'Xd, 'Wd");

  switch (form_hash_) {
    case "sqdecb_r_rs_sx"_h:
    case "sqdecd_r_rs_sx"_h:
    case "sqdech_r_rs_sx"_h:
    case "sqdecw_r_rs_sx"_h:
    case "sqincb_r_rs_sx"_h:
    case "sqincd_r_rs_sx"_h:
    case "sqinch_r_rs_sx"_h:
    case "sqincw_r_rs_sx"_h:
      form = form_sx;
      break;
  }
  FormatWithDecodedMnemonic(instr, form);
}

void Disassembler::VisitSVESaturatingIncDecVectorByElementCount(
    const Instruction *instr) {
  const char *form = IncDecFormHelper(instr,
                                      "'Zd.'t, 'Ipc, mul #'u1916+1",
                                      "'Zd.'t, 'Ipc",
                                      "'Zd.'t");
  FormatWithDecodedMnemonic(instr, form);
}

void Disassembler::VisitSVEStoreMultipleStructures_ScalarPlusImm(
    const Instruction *instr) {
  const char *form = "{'Zt.'tmsz, 'Zt2.'tmsz}";
  const char *form_3 = "{'Zt.'tmsz, 'Zt2.'tmsz, 'Zt3.'tmsz}";
  const char *form_4 = "{'Zt.'tmsz, 'Zt2.'tmsz, 'Zt3.'tmsz, 'Zt4.'tmsz}";
  const char *suffix = ", 'Pgl, ['Xns'ISveSvl]";

  switch (form_hash_) {
    case "st3b_z_p_bi_contiguous"_h:
    case "st3h_z_p_bi_contiguous"_h:
    case "st3w_z_p_bi_contiguous"_h:
    case "st3d_z_p_bi_contiguous"_h:
      form = form_3;
      break;
    case "st4b_z_p_bi_contiguous"_h:
    case "st4h_z_p_bi_contiguous"_h:
    case "st4w_z_p_bi_contiguous"_h:
    case "st4d_z_p_bi_contiguous"_h:
      form = form_4;
      break;
  }
  FormatWithDecodedMnemonic(instr, form, suffix);
}

void Disassembler::VisitSVEStoreMultipleStructures_ScalarPlusScalar(
    const Instruction *instr) {
  const char *form = "{'Zt.'tmsz, 'Zt2.'tmsz}";
  const char *form_3 = "{'Zt.'tmsz, 'Zt2.'tmsz, 'Zt3.'tmsz}";
  const char *form_4 = "{'Zt.'tmsz, 'Zt2.'tmsz, 'Zt3.'tmsz, 'Zt4.'tmsz}";
  const char *suffix = ", 'Pgl, ['Xns, 'Xm'NSveS]";

  switch (form_hash_) {
    case "st3b_z_p_br_contiguous"_h:
    case "st3d_z_p_br_contiguous"_h:
    case "st3h_z_p_br_contiguous"_h:
    case "st3w_z_p_br_contiguous"_h:
      form = form_3;
      break;
    case "st4b_z_p_br_contiguous"_h:
    case "st4d_z_p_br_contiguous"_h:
    case "st4h_z_p_br_contiguous"_h:
    case "st4w_z_p_br_contiguous"_h:
      form = form_4;
      break;
  }
  FormatWithDecodedMnemonic(instr, form, suffix);
}

void Disassembler::VisitSVEStorePredicateRegister(const Instruction *instr) {
  const char *form = "'Pd, ['Xns, #'s2116:1210, mul vl]";
  if (instr->Mask(0x003f1c00) == 0) {
    form = "'Pd, ['Xns]";
  }
  FormatWithDecodedMnemonic(instr, form);
}

void Disassembler::VisitSVEStoreVectorRegister(const Instruction *instr) {
  const char *form = "'Zt, ['Xns, #'s2116:1210, mul vl]";
  if (instr->Mask(0x003f1c00) == 0) {
    form = "'Zd, ['Xns]";
  }
  FormatWithDecodedMnemonic(instr, form);
}

void Disassembler::VisitSVETableLookup(const Instruction *instr) {
  FormatWithDecodedMnemonic(instr, "'Zd.'t, {'Zn.'t}, 'Zm.'t");
}

void Disassembler::VisitSVEUnpackPredicateElements(const Instruction *instr) {
  FormatWithDecodedMnemonic(instr, "'Pd.h, 'Pn.b");
}

void Disassembler::VisitSVEUnpackVectorElements(const Instruction *instr) {
  if (instr->GetSVESize() == 0) {
    // The lowest lane size of the destination vector is H-sized lane.
    VisitUnallocated(instr);
  } else {
    FormatWithDecodedMnemonic(instr, "'Zd.'t, 'Zn.'th");
  }
}

void Disassembler::VisitSVEVectorSplice(const Instruction *instr) {
  FormatWithDecodedMnemonic(instr, "'Zd.'t, 'Pgl, 'Zd.'t, 'Zn.'t");
}

void Disassembler::VisitSVEAddressGeneration(const Instruction *instr) {
  const char *mnemonic = "adr";
  const char *form = "'Zd.d, ['Zn.d, 'Zm.d";
  const char *suffix = NULL;

  bool msz_is_zero = (instr->ExtractBits(11, 10) == 0);

  switch (instr->Mask(SVEAddressGenerationMask)) {
    case ADR_z_az_d_s32_scaled:
      suffix = msz_is_zero ? ", sxtw]" : ", sxtw #'u1110]";
      break;
    case ADR_z_az_d_u32_scaled:
      suffix = msz_is_zero ? ", uxtw]" : ", uxtw #'u1110]";
      break;
    case ADR_z_az_s_same_scaled:
    case ADR_z_az_d_same_scaled:
      form = "'Zd.'t, ['Zn.'t, 'Zm.'t";
      suffix = msz_is_zero ? "]" : ", lsl #'u1110]";
      break;
    default:
      mnemonic = "unimplemented";
      form = "(SVEAddressGeneration)";
      break;
  }
  Format(instr, mnemonic, form, suffix);
}

void Disassembler::VisitSVEBitwiseLogicalUnpredicated(
    const Instruction *instr) {
  const char *mnemonic = "unimplemented";
  const char *form = "'Zd.d, 'Zn.d, 'Zm.d";

  switch (instr->Mask(SVEBitwiseLogicalUnpredicatedMask)) {
    case AND_z_zz:
      mnemonic = "and";
      break;
    case BIC_z_zz:
      mnemonic = "bic";
      break;
    case EOR_z_zz:
      mnemonic = "eor";
      break;
    case ORR_z_zz:
      mnemonic = "orr";
      if (instr->GetRn() == instr->GetRm()) {
        mnemonic = "mov";
        form = "'Zd.d, 'Zn.d";
      }
      break;
    default:
      break;
  }
  Format(instr, mnemonic, form);
}

void Disassembler::VisitSVEBitwiseShiftUnpredicated(const Instruction *instr) {
  const char *mnemonic = "unimplemented";
  const char *form = "(SVEBitwiseShiftUnpredicated)";
  unsigned tsize =
      (instr->ExtractBits(23, 22) << 2) | instr->ExtractBits(20, 19);
  unsigned lane_size = instr->GetSVESize();

  const char *suffix = NULL;
  const char *form_i = "'Zd.'tszs, 'Zn.'tszs, ";

  switch (form_hash_) {
    case "asr_z_zi"_h:
    case "lsr_z_zi"_h:
    case "sri_z_zzi"_h:
    case "srsra_z_zi"_h:
    case "ssra_z_zi"_h:
    case "ursra_z_zi"_h:
    case "usra_z_zi"_h:
      if (tsize != 0) {
        // The tsz field must not be zero.
        mnemonic = mnemonic_.c_str();
        form = form_i;
        suffix = "'ITriSves";
      }
      break;
    case "lsl_z_zi"_h:
    case "sli_z_zzi"_h:
      if (tsize != 0) {
        // The tsz field must not be zero.
        mnemonic = mnemonic_.c_str();
        form = form_i;
        suffix = "'ITriSver";
      }
      break;
    case "asr_z_zw"_h:
    case "lsl_z_zw"_h:
    case "lsr_z_zw"_h:
      if (lane_size <= kSRegSizeInBytesLog2) {
        mnemonic = mnemonic_.c_str();
        form = "'Zd.'t, 'Zn.'t, 'Zm.d";
      }
      break;
    default:
      break;
  }

  Format(instr, mnemonic, form, suffix);
}

void Disassembler::VisitSVEElementCount(const Instruction *instr) {
  const char *form =
      IncDecFormHelper(instr, "'Xd, 'Ipc, mul #'u1916+1", "'Xd, 'Ipc", "'Xd");
  FormatWithDecodedMnemonic(instr, form);
}

void Disassembler::VisitSVEFPAccumulatingReduction(const Instruction *instr) {
  if (instr->GetSVEVectorFormat() == kFormatVnB) {
    VisitUnallocated(instr);
  } else {
    FormatWithDecodedMnemonic(instr, "'t'u0400, 'Pgl, 't'u0400, 'Zn.'t");
  }
}

void Disassembler::VisitSVEFPArithmeticUnpredicated(const Instruction *instr) {
  if (instr->GetSVEVectorFormat() == kFormatVnB) {
    VisitUnallocated(instr);
  } else {
    FormatWithDecodedMnemonic(instr, "'Zd.'t, 'Zn.'t, 'Zm.'t");
  }
}

void Disassembler::VisitSVEFPCompareVectors(const Instruction *instr) {
  if (instr->GetSVEVectorFormat() == kFormatVnB) {
    VisitUnallocated(instr);
  } else {
    FormatWithDecodedMnemonic(instr, "'Pd.'t, 'Pgl/z, 'Zn.'t, 'Zm.'t");
  }
}

void Disassembler::VisitSVEFPCompareWithZero(const Instruction *instr) {
  if (instr->GetSVEVectorFormat() == kFormatVnB) {
    VisitUnallocated(instr);
  } else {
    FormatWithDecodedMnemonic(instr, "'Pd.'t, 'Pgl/z, 'Zn.'t, #0.0");
  }
}

void Disassembler::VisitSVEFPComplexAddition(const Instruction *instr) {
  // Bit 15 is always set, so this gives 90 * 1 or 3.
  const char *form = "'Zd.'t, 'Pgl/m, 'Zd.'t, 'Zn.'t, #'u1615*90";
  if (instr->GetSVEVectorFormat() == kFormatVnB) {
    VisitUnallocated(instr);
  } else {
    FormatWithDecodedMnemonic(instr, form);
  }
}

void Disassembler::VisitSVEFPComplexMulAdd(const Instruction *instr) {
  const char *form = "'Zd.'t, 'Pgl/m, 'Zn.'t, 'Zm.'t, #'u1413*90";
  if (instr->GetSVEVectorFormat() == kFormatVnB) {
    VisitUnallocated(instr);
  } else {
    FormatWithDecodedMnemonic(instr, form);
  }
}

void Disassembler::VisitSVEFPComplexMulAddIndex(const Instruction *instr) {
  const char *form = "'Zd.h, 'Zn.h, z'u1816.h['u2019]";
  const char *suffix = ", #'u1110*90";
  switch (form_hash_) {
    case "fcmla_z_zzzi_s"_h:
      form = "'Zd.s, 'Zn.s, z'u1916.s['u2020]";
      break;
  }
  FormatWithDecodedMnemonic(instr, form, suffix);
}

void Disassembler::VisitSVEFPFastReduction(const Instruction *instr) {
  if (instr->GetSVEVectorFormat() == kFormatVnB) {
    VisitUnallocated(instr);
  } else {
    FormatWithDecodedMnemonic(instr, "'t'u0400, 'Pgl, 'Zn.'t");
  }
}

void Disassembler::VisitSVEFPMulIndex(const Instruction *instr) {
  const char *form = "'Zd.h, 'Zn.h, z'u1816.h['u2222:2019]";
  switch (form_hash_) {
    case "fmul_z_zzi_d"_h:
      form = "'Zd.d, 'Zn.d, z'u1916.d['u2020]";
      break;
    case "fmul_z_zzi_s"_h:
      form = "'Zd.s, 'Zn.s, z'u1816.s['u2019]";
      break;
  }
  FormatWithDecodedMnemonic(instr, form);
}

void Disassembler::VisitSVEFPMulAdd(const Instruction *instr) {
  if (instr->GetSVEVectorFormat() == kFormatVnB) {
    VisitUnallocated(instr);
  } else {
    FormatWithDecodedMnemonic(instr, "'Zd.'t, 'Pgl/m, 'Zn.'t, 'Zm.'t");
  }
}

void Disassembler::VisitSVEFPMulAddIndex(const Instruction *instr) {
  const char *form = "'Zd.h, 'Zn.h, z'u1816.h['u2222:2019]";
  switch (form_hash_) {
    case "fmla_z_zzzi_s"_h:
    case "fmls_z_zzzi_s"_h:
      form = "'Zd.s, 'Zn.s, z'u1816.s['u2019]";
      break;
    case "fmla_z_zzzi_d"_h:
    case "fmls_z_zzzi_d"_h:
      form = "'Zd.d, 'Zn.d, z'u1916.d['u2020]";
      break;
  }
  FormatWithDecodedMnemonic(instr, form);
}

void Disassembler::VisitSVEFPUnaryOpUnpredicated(const Instruction *instr) {
  if (instr->GetSVEVectorFormat() == kFormatVnB) {
    VisitUnallocated(instr);
  } else {
    FormatWithDecodedMnemonic(instr, "'Zd.'t, 'Zn.'t");
  }
}

void Disassembler::VisitSVEIncDecByPredicateCount(const Instruction *instr) {
  const char *form = "'Zd.'t, 'Pn";
  switch (form_hash_) {
    // <Xdn>, <Pg>.<T>
    case "decp_r_p_r"_h:
    case "incp_r_p_r"_h:
      form = "'Xd, 'Pn.'t";
      break;
    // <Xdn>, <Pg>.<T>, <Wdn>
    case "sqdecp_r_p_r_sx"_h:
    case "sqincp_r_p_r_sx"_h:
      form = "'Xd, 'Pn.'t, 'Wd";
      break;
    // <Xdn>, <Pg>.<T>
    case "sqdecp_r_p_r_x"_h:
    case "sqincp_r_p_r_x"_h:
    case "uqdecp_r_p_r_x"_h:
    case "uqincp_r_p_r_x"_h:
      form = "'Xd, 'Pn.'t";
      break;
    // <Wdn>, <Pg>.<T>
    case "uqdecp_r_p_r_uw"_h:
    case "uqincp_r_p_r_uw"_h:
      form = "'Wd, 'Pn.'t";
      break;
  }
  FormatWithDecodedMnemonic(instr, form);
}

void Disassembler::VisitSVEIndexGeneration(const Instruction *instr) {
  const char *form = "'Zd.'t, #'s0905, #'s2016";
  bool w_inputs =
      static_cast<unsigned>(instr->GetSVESize()) <= kWRegSizeInBytesLog2;

  switch (form_hash_) {
    case "index_z_ir"_h:
      form = w_inputs ? "'Zd.'t, #'s0905, 'Wm" : "'Zd.'t, #'s0905, 'Xm";
      break;
    case "index_z_ri"_h:
      form = w_inputs ? "'Zd.'t, 'Wn, #'s2016" : "'Zd.'t, 'Xn, #'s2016";
      break;
    case "index_z_rr"_h:
      form = w_inputs ? "'Zd.'t, 'Wn, 'Wm" : "'Zd.'t, 'Xn, 'Xm";
      break;
  }
  FormatWithDecodedMnemonic(instr, form);
}

void Disassembler::VisitSVEIntArithmeticUnpredicated(const Instruction *instr) {
  FormatWithDecodedMnemonic(instr, "'Zd.'t, 'Zn.'t, 'Zm.'t");
}

void Disassembler::VisitSVEIntCompareSignedImm(const Instruction *instr) {
  FormatWithDecodedMnemonic(instr, "'Pd.'t, 'Pgl/z, 'Zn.'t, #'s2016");
}

void Disassembler::VisitSVEIntCompareUnsignedImm(const Instruction *instr) {
  FormatWithDecodedMnemonic(instr, "'Pd.'t, 'Pgl/z, 'Zn.'t, #'u2014");
}

void Disassembler::VisitSVEIntCompareVectors(const Instruction *instr) {
  const char *form = "'Pd.'t, 'Pgl/z, 'Zn.'t, 'Zm.";
  const char *suffix = "d";
  switch (form_hash_) {
    case "cmpeq_p_p_zz"_h:
    case "cmpge_p_p_zz"_h:
    case "cmpgt_p_p_zz"_h:
    case "cmphi_p_p_zz"_h:
    case "cmphs_p_p_zz"_h:
    case "cmpne_p_p_zz"_h:
      suffix = "'t";
      break;
  }
  FormatWithDecodedMnemonic(instr, form, suffix);
}

void Disassembler::VisitSVEIntMulAddPredicated(const Instruction *instr) {
  const char *form = "'Zd.'t, 'Pgl/m, ";
  const char *suffix = "'Zn.'t, 'Zm.'t";
  switch (form_hash_) {
    case "mad_z_p_zzz"_h:
    case "msb_z_p_zzz"_h:
      suffix = "'Zm.'t, 'Zn.'t";
      break;
  }
  FormatWithDecodedMnemonic(instr, form, suffix);
}

void Disassembler::VisitSVEIntMulAddUnpredicated(const Instruction *instr) {
  if (static_cast<unsigned>(instr->GetSVESize()) >= kSRegSizeInBytesLog2) {
    FormatWithDecodedMnemonic(instr, "'Zd.'t, 'Zn.'tq, 'Zm.'tq");
  } else {
    VisitUnallocated(instr);
  }
}

void Disassembler::VisitSVEMovprfx(const Instruction *instr) {
  FormatWithDecodedMnemonic(instr, "'Zd.'t, 'Pgl/'?16:mz, 'Zn.'t");
}

void Disassembler::VisitSVEIntReduction(const Instruction *instr) {
  const char *form = "'Vdv, 'Pgl, 'Zn.'t";
  switch (form_hash_) {
    case "saddv_r_p_z"_h:
    case "uaddv_r_p_z"_h:
      form = "'Dd, 'Pgl, 'Zn.'t";
      break;
  }
  FormatWithDecodedMnemonic(instr, form);
}

void Disassembler::VisitSVEIntUnaryArithmeticPredicated(
    const Instruction *instr) {
  VectorFormat vform = instr->GetSVEVectorFormat();

  switch (form_hash_) {
    case "sxtw_z_p_z"_h:
    case "uxtw_z_p_z"_h:
      if (vform == kFormatVnS) {
        VisitUnallocated(instr);
        return;
      }
      VIXL_FALLTHROUGH();
    case "sxth_z_p_z"_h:
    case "uxth_z_p_z"_h:
      if (vform == kFormatVnH) {
        VisitUnallocated(instr);
        return;
      }
      VIXL_FALLTHROUGH();
    case "sxtb_z_p_z"_h:
    case "uxtb_z_p_z"_h:
    case "fabs_z_p_z"_h:
    case "fneg_z_p_z"_h:
      if (vform == kFormatVnB) {
        VisitUnallocated(instr);
        return;
      }
      break;
  }

  FormatWithDecodedMnemonic(instr, "'Zd.'t, 'Pgl/m, 'Zn.'t");
}

void Disassembler::VisitSVEMulIndex(const Instruction *instr) {
  const char *form = "'Zd.s, 'Zn.b, z'u1816.b['u2019]";

  switch (form_hash_) {
    case "sdot_z_zzzi_d"_h:
    case "udot_z_zzzi_d"_h:
      form = "'Zd.d, 'Zn.h, z'u1916.h['u2020]";
      break;
  }

  FormatWithDecodedMnemonic(instr, form);
}

void Disassembler::VisitSVEPermuteVectorExtract(const Instruction *instr) {
  FormatWithDecodedMnemonic(instr, "'Zd.b, 'Zd.b, 'Zn.b, #'u2016:1210");
}

void Disassembler::VisitSVEPermuteVectorInterleaving(const Instruction *instr) {
  FormatWithDecodedMnemonic(instr, "'Zd.'t, 'Zn.'t, 'Zm.'t");
}

void Disassembler::VisitSVEPredicateCount(const Instruction *instr) {
  FormatWithDecodedMnemonic(instr, "'Xd, p'u1310, 'Pn.'t");
}

void Disassembler::VisitSVEPredicateLogical(const Instruction *instr) {
  const char *mnemonic = mnemonic_.c_str();
  const char *form = "'Pd.b, p'u1310/z, 'Pn.b, 'Pm.b";

  int pd = instr->GetPd();
  int pn = instr->GetPn();
  int pm = instr->GetPm();
  int pg = instr->ExtractBits(13, 10);

  switch (form_hash_) {
    case "ands_p_p_pp_z"_h:
      if (pn == pm) {
        mnemonic = "movs";
        form = "'Pd.b, p'u1310/z, 'Pn.b";
      }
      break;
    case "and_p_p_pp_z"_h:
      if (pn == pm) {
        mnemonic = "mov";
        form = "'Pd.b, p'u1310/z, 'Pn.b";
      }
      break;
    case "eors_p_p_pp_z"_h:
      if (pm == pg) {
        mnemonic = "nots";
        form = "'Pd.b, 'Pm/z, 'Pn.b";
      }
      break;
    case "eor_p_p_pp_z"_h:
      if (pm == pg) {
        mnemonic = "not";
        form = "'Pd.b, 'Pm/z, 'Pn.b";
      }
      break;
    case "orrs_p_p_pp_z"_h:
      if ((pn == pm) && (pn == pg)) {
        mnemonic = "movs";
        form = "'Pd.b, 'Pn.b";
      }
      break;
    case "orr_p_p_pp_z"_h:
      if ((pn == pm) && (pn == pg)) {
        mnemonic = "mov";
        form = "'Pd.b, 'Pn.b";
      }
      break;
    case "sel_p_p_pp"_h:
      if (pd == pm) {
        mnemonic = "mov";
        form = "'Pd.b, p'u1310/m, 'Pn.b";
      } else {
        form = "'Pd.b, p'u1310, 'Pn.b, 'Pm.b";
      }
      break;
  }
  Format(instr, mnemonic, form);
}

void Disassembler::VisitSVEPredicateInitialize(const Instruction *instr) {
  const char *form = "'Pd.'t, 'Ipc";
  // Omit the pattern if it is the default ('ALL').
  if (instr->ExtractBits(9, 5) == SVE_ALL) form = "'Pd.'t";
  FormatWithDecodedMnemonic(instr, form);
}

void Disassembler::VisitSVEPredicateNextActive(const Instruction *instr) {
  FormatWithDecodedMnemonic(instr, "'Pd.'t, 'Pn, 'Pd.'t");
}

void Disassembler::VisitSVEPredicateReadFromFFR_Predicated(
    const Instruction *instr) {
  FormatWithDecodedMnemonic(instr, "'Pd.b, 'Pn/z");
}

void Disassembler::VisitSVEPropagateBreak(const Instruction *instr) {
  FormatWithDecodedMnemonic(instr, "'Pd.b, p'u1310/z, 'Pn.b, 'Pm.b");
}

void Disassembler::VisitSVEStackFrameAdjustment(const Instruction *instr) {
  FormatWithDecodedMnemonic(instr, "'Xds, 'Xms, #'s1005");
}

void Disassembler::VisitSVEStackFrameSize(const Instruction *instr) {
  FormatWithDecodedMnemonic(instr, "'Xd, #'s1005");
}

void Disassembler::VisitSVEVectorSelect(const Instruction *instr) {
  const char *mnemonic = mnemonic_.c_str();
  const char *form = "'Zd.'t, p'u1310, 'Zn.'t, 'Zm.'t";

  if (instr->GetRd() == instr->GetRm()) {
    mnemonic = "mov";
    form = "'Zd.'t, p'u1310/m, 'Zn.'t";
  }

  Format(instr, mnemonic, form);
}

void Disassembler::VisitSVEContiguousLoad_ScalarPlusImm(
    const Instruction *instr) {
  const char *form = "{'Zt.'tlss}, 'Pgl/z, ['Xns";
  const char *suffix =
      (instr->ExtractBits(19, 16) == 0) ? "]" : ", #'s1916, mul vl]";
  FormatWithDecodedMnemonic(instr, form, suffix);
}

void Disassembler::VisitSVEContiguousLoad_ScalarPlusScalar(
    const Instruction *instr) {
  const char *form = "{'Zt.'tlss}, 'Pgl/z, ['Xns, 'Xm";
  const char *suffix = "]";

  switch (form_hash_) {
    case "ld1h_z_p_br_u16"_h:
    case "ld1h_z_p_br_u32"_h:
    case "ld1h_z_p_br_u64"_h:
    case "ld1w_z_p_br_u32"_h:
    case "ld1w_z_p_br_u64"_h:
    case "ld1d_z_p_br_u64"_h:
      suffix = ", lsl #'u2423]";
      break;
    case "ld1sh_z_p_br_s32"_h:
    case "ld1sh_z_p_br_s64"_h:
      suffix = ", lsl #1]";
      break;
    case "ld1sw_z_p_br_s64"_h:
      suffix = ", lsl #2]";
      break;
  }

  FormatWithDecodedMnemonic(instr, form, suffix);
}

void Disassembler::VisitReserved(const Instruction *instr) {
  // UDF is the only instruction in this group, and the Decoder is precise.
  VIXL_ASSERT(instr->Mask(ReservedMask) == UDF);
  Format(instr, "udf", "'IUdf");
}

void Disassembler::VisitUnimplemented(const Instruction *instr) {
  Format(instr, "unimplemented", "(Unimplemented)");
}


void Disassembler::VisitUnallocated(const Instruction *instr) {
  Format(instr, "unallocated", "(Unallocated)");
}

void Disassembler::Visit(Metadata *metadata, const Instruction *instr) {
  VIXL_ASSERT(metadata->count("form") > 0);
  const std::string &form = (*metadata)["form"];
  form_hash_ = Hash(form.c_str());
  const FormToVisitorFnMap *fv = Disassembler::GetFormToVisitorFnMap();
  FormToVisitorFnMap::const_iterator it = fv->find(form_hash_);
  if (it == fv->end()) {
    VisitUnimplemented(instr);
  } else {
    SetMnemonicFromForm(form);
    (it->second)(this, instr);
  }
}

void Disassembler::Disassemble_PdT_PgZ_ZnT_ZmT(const Instruction *instr) {
  const char *form = "'Pd.'t, 'Pgl/z, 'Zn.'t, 'Zm.'t";
  VectorFormat vform = instr->GetSVEVectorFormat();

  if ((vform == kFormatVnS) || (vform == kFormatVnD)) {
    Format(instr, "unimplemented", "(PdT_PgZ_ZnT_ZmT)");
  } else {
    Format(instr, mnemonic_.c_str(), form);
  }
}

void Disassembler::Disassemble_ZdB_Zn1B_Zn2B_imm(const Instruction *instr) {
  const char *form = "'Zd.b, {'Zn.b, 'Zn2.b}, #'u2016:1210";
  Format(instr, mnemonic_.c_str(), form);
}

void Disassembler::Disassemble_ZdB_ZnB_ZmB(const Instruction *instr) {
  const char *form = "'Zd.b, 'Zn.b, 'Zm.b";
  if (instr->GetSVEVectorFormat() == kFormatVnB) {
    Format(instr, mnemonic_.c_str(), form);
  } else {
    Format(instr, "unimplemented", "(ZdB_ZnB_ZmB)");
  }
}

void Disassembler::Disassemble_ZdD_PgM_ZnS(const Instruction *instr) {
  const char *form = "'Zd.d, 'Pgl/m, 'Zn.s";
  Format(instr, mnemonic_.c_str(), form);
}

void Disassembler::Disassemble_ZdD_ZnD_ZmD(const Instruction *instr) {
  const char *form = "'Zd.d, 'Zn.d, 'Zm.d";
  Format(instr, mnemonic_.c_str(), form);
}

void Disassembler::Disassemble_ZdD_ZnD_ZmD_imm(const Instruction *instr) {
  const char *form = "'Zd.d, 'Zn.d, z'u1916.d['u2020]";
  Format(instr, mnemonic_.c_str(), form);
}

void Disassembler::Disassemble_ZdD_ZnS_ZmS_imm(const Instruction *instr) {
  const char *form = "'Zd.d, 'Zn.s, z'u1916.s['u2020:1111]";
  Format(instr, mnemonic_.c_str(), form);
}

void Disassembler::Disassemble_ZdH_PgM_ZnS(const Instruction *instr) {
  const char *form = "'Zd.h, 'Pgl/m, 'Zn.s";
  Format(instr, mnemonic_.c_str(), form);
}

void Disassembler::Disassemble_ZdH_ZnH_ZmH_imm(const Instruction *instr) {
  const char *form = "'Zd.h, 'Zn.h, z'u1816.h['u2222:2019]";
  Format(instr, mnemonic_.c_str(), form);
}

void Disassembler::Disassemble_ZdS_PgM_ZnD(const Instruction *instr) {
  const char *form = "'Zd.s, 'Pgl/m, 'Zn.d";
  Format(instr, mnemonic_.c_str(), form);
}

void Disassembler::Disassemble_ZdS_PgM_ZnH(const Instruction *instr) {
  const char *form = "'Zd.s, 'Pgl/m, 'Zn.h";
  Format(instr, mnemonic_.c_str(), form);
}

void Disassembler::Disassemble_ZdS_PgM_ZnS(const Instruction *instr) {
  const char *form = "'Zd.s, 'Pgl/m, 'Zn.s";
  if (instr->GetSVEVectorFormat() == kFormatVnS) {
    Format(instr, mnemonic_.c_str(), form);
  } else {
    Format(instr, "unimplemented", "(ZdS_PgM_ZnS)");
  }
}

void Disassembler::Disassemble_ZdS_ZnH_ZmH_imm(const Instruction *instr) {
  const char *form = "'Zd.s, 'Zn.h, z'u1816.h['u2019:1111]";
  Format(instr, mnemonic_.c_str(), form);
}

void Disassembler::Disassemble_ZdS_ZnS_ZmS(const Instruction *instr) {
  const char *form = "'Zd.s, 'Zn.s, 'Zm.s";
  Format(instr, mnemonic_.c_str(), form);
}

void Disassembler::Disassemble_ZdS_ZnS_ZmS_imm(const Instruction *instr) {
  const char *form = "'Zd.s, 'Zn.s, z'u1816.s['u2019]";
  Format(instr, mnemonic_.c_str(), form);
}

void Disassembler::DisassembleSVEFlogb(const Instruction *instr) {
  const char *form = "'Zd.'tf, 'Pgl/m, 'Zn.'tf";
  if (instr->GetSVEVectorFormat(17) == kFormatVnB) {
    Format(instr, "unimplemented", "(SVEFlogb)");
  } else {
    Format(instr, mnemonic_.c_str(), form);
  }
}

void Disassembler::Disassemble_ZdT_PgM_ZnT(const Instruction *instr) {
  const char *form = "'Zd.'t, 'Pgl/m, 'Zn.'t";
  Format(instr, mnemonic_.c_str(), form);
}

void Disassembler::Disassemble_ZdT_PgZ_ZnT_ZmT(const Instruction *instr) {
  const char *form = "'Zd.'t, 'Pgl/z, 'Zn.'t, 'Zm.'t";
  VectorFormat vform = instr->GetSVEVectorFormat();
  if ((vform == kFormatVnS) || (vform == kFormatVnD)) {
    Format(instr, mnemonic_.c_str(), form);
  } else {
    Format(instr, "unimplemented", "(ZdT_PgZ_ZnT_ZmT)");
  }
}

void Disassembler::Disassemble_ZdT_Pg_Zn1T_Zn2T(const Instruction *instr) {
  const char *form = "'Zd.'t, 'Pgl, {'Zn.'t, 'Zn2.'t}";
  Format(instr, mnemonic_.c_str(), form);
}

void Disassembler::Disassemble_ZdT_Zn1T_Zn2T_ZmT(const Instruction *instr) {
  const char *form = "'Zd.'t, {'Zn.'t, 'Zn2.'t}, 'Zm.'t";
  Format(instr, mnemonic_.c_str(), form);
}

void Disassembler::Disassemble_ZdT_ZnT_ZmT(const Instruction *instr) {
  const char *form = "'Zd.'t, 'Zn.'t, 'Zm.'t";
  Format(instr, mnemonic_.c_str(), form);
}

void Disassembler::Disassemble_ZdT_ZnT_ZmTb(const Instruction *instr) {
  const char *form = "'Zd.'t, 'Zn.'t, 'Zm.'th";
  if (instr->GetSVEVectorFormat() == kFormatVnB) {
    Format(instr, "unimplemented", "(ZdT_ZnT_ZmTb)");
  } else {
    Format(instr, mnemonic_.c_str(), form);
  }
}

void Disassembler::Disassemble_ZdT_ZnTb(const Instruction *instr) {
  const char *form = "'Zd.'tszs, 'Zn.'tszd";
  std::pair<int, int> shift_and_lane_size =
      instr->GetSVEImmShiftAndLaneSizeLog2(/* is_predicated = */ false);
  int shift_dist = shift_and_lane_size.first;
  int lane_size = shift_and_lane_size.second;
  // Convert shift_dist from a right to left shift. Valid xtn instructions
  // must have a left shift_dist equivalent of zero.
  shift_dist = (8 << lane_size) - shift_dist;
  if ((lane_size >= static_cast<int>(kBRegSizeInBytesLog2)) &&
      (lane_size <= static_cast<int>(kSRegSizeInBytesLog2)) &&
      (shift_dist == 0)) {
    Format(instr, mnemonic_.c_str(), form);
  } else {
    Format(instr, "unimplemented", "(ZdT_ZnTb)");
  }
}

void Disassembler::Disassemble_ZdT_ZnTb_ZmTb(const Instruction *instr) {
  const char *form = "'Zd.'t, 'Zn.'th, 'Zm.'th";
  if (instr->GetSVEVectorFormat() == kFormatVnB) {
    // TODO: This is correct for saddlbt, ssublbt, subltb, which don't have
    // b-lane sized form, and for pmull[b|t] as feature `SVEPmull128` isn't
    // supported, but may need changes for other instructions reaching here.
    Format(instr, "unimplemented", "(ZdT_ZnTb_ZmTb)");
  } else {
    Format(instr, mnemonic_.c_str(), form);
  }
}

void Disassembler::DisassembleSVEAddSubHigh(const Instruction *instr) {
  const char *form = "'Zd.'th, 'Zn.'t, 'Zm.'t";
  if (instr->GetSVEVectorFormat() == kFormatVnB) {
    Format(instr, "unimplemented", "(SVEAddSubHigh)");
  } else {
    Format(instr, mnemonic_.c_str(), form);
  }
}

void Disassembler::DisassembleSVEShiftLeftImm(const Instruction *instr) {
  const char *form = "'Zd.'tszd, 'Zn.'tszs, 'ITriSver";
  std::pair<int, int> shift_and_lane_size =
      instr->GetSVEImmShiftAndLaneSizeLog2(/* is_predicated = */ false);
  int lane_size = shift_and_lane_size.second;
  if ((lane_size >= static_cast<int>(kBRegSizeInBytesLog2)) &&
      (lane_size <= static_cast<int>(kSRegSizeInBytesLog2))) {
    Format(instr, mnemonic_.c_str(), form);
  } else {
    Format(instr, "unimplemented", "(SVEShiftLeftImm)");
  }
}

void Disassembler::DisassembleSVEShiftRightImm(const Instruction *instr) {
  const char *form = "'Zd.'tszs, 'Zn.'tszd, 'ITriSves";
  std::pair<int, int> shift_and_lane_size =
      instr->GetSVEImmShiftAndLaneSizeLog2(/* is_predicated = */ false);
  int lane_size = shift_and_lane_size.second;
  if ((lane_size >= static_cast<int>(kBRegSizeInBytesLog2)) &&
      (lane_size <= static_cast<int>(kSRegSizeInBytesLog2))) {
    Format(instr, mnemonic_.c_str(), form);
  } else {
    Format(instr, "unimplemented", "(SVEShiftRightImm)");
  }
}

void Disassembler::Disassemble_ZdaD_ZnD_ZmD_imm(const Instruction *instr) {
  const char *form = "'Zd.d, 'Zn.d, z'u1916.d['u2020]";
  Format(instr, mnemonic_.c_str(), form);
}

void Disassembler::Disassemble_ZdaD_ZnH_ZmH_imm_const(
    const Instruction *instr) {
  const char *form = "'Zd.d, 'Zn.h, z'u1916.h['u2020], #'u1110*90";
  Format(instr, mnemonic_.c_str(), form);
}

void Disassembler::Disassemble_ZdaD_ZnS_ZmS_imm(const Instruction *instr) {
  const char *form = "'Zd.d, 'Zn.s, z'u1916.s['u2020:1111]";
  Format(instr, mnemonic_.c_str(), form);
}

void Disassembler::Disassemble_ZdaH_ZnH_ZmH_imm(const Instruction *instr) {
  const char *form = "'Zd.h, 'Zn.h, z'u1816.h['u2222:2019]";
  Format(instr, mnemonic_.c_str(), form);
}

void Disassembler::Disassemble_ZdaH_ZnH_ZmH_imm_const(
    const Instruction *instr) {
  const char *form = "'Zd.h, 'Zn.h, z'u1816.h['u2019], #'u1110*90";
  Format(instr, mnemonic_.c_str(), form);
}

void Disassembler::Disassemble_ZdaS_ZnB_ZmB(const Instruction *instr) {
  const char *form = "'Zd.s, 'Zn.b, 'Zm.b";
  Format(instr, mnemonic_.c_str(), form);
}

void Disassembler::Disassemble_ZdaS_ZnB_ZmB_imm_const(
    const Instruction *instr) {
  const char *form = "'Zd.s, 'Zn.b, z'u1816.b['u2019], #'u1110*90";
  Format(instr, mnemonic_.c_str(), form);
}

void Disassembler::Disassemble_ZdaS_ZnH_ZmH(const Instruction *instr) {
  const char *form = "'Zd.s, 'Zn.h, 'Zm.h";
  Format(instr, mnemonic_.c_str(), form);
}

void Disassembler::Disassemble_ZdaS_ZnH_ZmH_imm(const Instruction *instr) {
  const char *form = "'Zd.s, 'Zn.h, z'u1816.h['u2019:1111]";
  Format(instr, mnemonic_.c_str(), form);
}

void Disassembler::Disassemble_ZdaS_ZnS_ZmS_imm(const Instruction *instr) {
  const char *form = "'Zd.s, 'Zn.s, z'u1816.s['u2019]";
  Format(instr, mnemonic_.c_str(), form);
}

void Disassembler::Disassemble_ZdaS_ZnS_ZmS_imm_const(
    const Instruction *instr) {
  const char *form = "'Zd.s, 'Zn.s, z'u1916.s['u2020], #'u1110*90";
  Format(instr, mnemonic_.c_str(), form);
}

void Disassembler::Disassemble_ZdaT_PgM_ZnTb(const Instruction *instr) {
  const char *form = "'Zd.'t, 'Pgl/m, 'Zn.'th";

  if (instr->GetSVESize() == 0) {
    // The lowest lane size of the destination vector is H-sized lane.
    Format(instr, "unimplemented", "(Disassemble_ZdaT_PgM_ZnTb)");
    return;
  }

  Format(instr, mnemonic_.c_str(), form);
}

void Disassembler::DisassembleSVEAddSubCarry(const Instruction *instr) {
  const char *form = "'Zd.'?22:ds, 'Zn.'?22:ds, 'Zm.'?22:ds";
  Format(instr, mnemonic_.c_str(), form);
}

void Disassembler::Disassemble_ZdaT_ZnT_ZmT(const Instruction *instr) {
  const char *form = "'Zd.'t, 'Zn.'t, 'Zm.'t";
  Format(instr, mnemonic_.c_str(), form);
}

void Disassembler::Disassemble_ZdaT_ZnT_ZmT_const(const Instruction *instr) {
  const char *form = "'Zd.'t, 'Zn.'t, 'Zm.'t, #'u1110*90";
  Format(instr, mnemonic_.c_str(), form);
}

void Disassembler::Disassemble_ZdaT_ZnTb_ZmTb(const Instruction *instr) {
  const char *form = "'Zd.'t, 'Zn.'th, 'Zm.'th";
  if (instr->GetSVEVectorFormat() == kFormatVnB) {
    Format(instr, "unimplemented", "(ZdaT_ZnTb_ZmTb)");
  } else {
    Format(instr, mnemonic_.c_str(), form);
  }
}

void Disassembler::Disassemble_ZdaT_ZnTb_ZmTb_const(const Instruction *instr) {
  const char *form = "'Zd.'t, 'Zn.'tq, 'Zm.'tq, #'u1110*90";
  VectorFormat vform = instr->GetSVEVectorFormat();

  if ((vform == kFormatVnB) || (vform == kFormatVnH)) {
    Format(instr, "unimplemented", "(ZdaT_ZnTb_ZmTb_const)");
  } else {
    Format(instr, mnemonic_.c_str(), form);
  }
}

void Disassembler::Disassemble_ZdnB_ZdnB(const Instruction *instr) {
  const char *form = "'Zd.b, 'Zd.b";
  Format(instr, mnemonic_.c_str(), form);
}

void Disassembler::Disassemble_ZdnB_ZdnB_ZmB(const Instruction *instr) {
  const char *form = "'Zd.b, 'Zd.b, 'Zn.b";
  Format(instr, mnemonic_.c_str(), form);
}

void Disassembler::DisassembleSVEBitwiseTernary(const Instruction *instr) {
  const char *form = "'Zd.d, 'Zd.d, 'Zm.d, 'Zn.d";
  Format(instr, mnemonic_.c_str(), form);
}

void Disassembler::Disassemble_ZdnS_ZdnS_ZmS(const Instruction *instr) {
  const char *form = "'Zd.s, 'Zd.s, 'Zn.s";
  Format(instr, mnemonic_.c_str(), form);
}

void Disassembler::DisassembleSVEFPPair(const Instruction *instr) {
  const char *form = "'Zd.'t, 'Pgl/m, 'Zd.'t, 'Zn.'t";
  if (instr->GetSVEVectorFormat() == kFormatVnB) {
    Format(instr, "unimplemented", "(SVEFPPair)");
  } else {
    Format(instr, mnemonic_.c_str(), form);
  }
}

void Disassembler::Disassemble_ZdnT_PgM_ZdnT_ZmT(const Instruction *instr) {
  const char *form = "'Zd.'t, 'Pgl/m, 'Zd.'t, 'Zn.'t";
  Format(instr, mnemonic_.c_str(), form);
}

void Disassembler::DisassembleSVEComplexIntAddition(const Instruction *instr) {
  const char *form = "'Zd.'t, 'Zd.'t, 'Zn.'t, #";
  const char *suffix = (instr->ExtractBit(10) == 0) ? "90" : "270";
  Format(instr, mnemonic_.c_str(), form, suffix);
}

void Disassembler::Disassemble_ZdnT_ZdnT_ZmT_const(const Instruction *instr) {
  const char *form = "'Zd.'tszs, 'Zd.'tszs, 'Zn.'tszs, 'ITriSves";
  unsigned tsize =
      (instr->ExtractBits(23, 22) << 2) | instr->ExtractBits(20, 19);

  if (tsize == 0) {
    Format(instr, "unimplemented", "(ZdnT_ZdnT_ZmT_const)");
  } else {
    Format(instr, mnemonic_.c_str(), form);
  }
}

void Disassembler::Disassemble_ZtD_PgZ_ZnD_Xm(const Instruction *instr) {
  const char *form = "{'Zt.d}, 'Pgl/z, ['Zn.d";
  const char *suffix = instr->GetRm() == 31 ? "]" : ", 'Xm]";
  Format(instr, mnemonic_.c_str(), form, suffix);
}

void Disassembler::Disassemble_ZtD_Pg_ZnD_Xm(const Instruction *instr) {
  const char *form = "{'Zt.d}, 'Pgl, ['Zn.d";
  const char *suffix = instr->GetRm() == 31 ? "]" : ", 'Xm]";
  Format(instr, mnemonic_.c_str(), form, suffix);
}

void Disassembler::Disassemble_ZtS_PgZ_ZnS_Xm(const Instruction *instr) {
  const char *form = "{'Zt.s}, 'Pgl/z, ['Zn.s";
  const char *suffix = instr->GetRm() == 31 ? "]" : ", 'Xm]";
  Format(instr, mnemonic_.c_str(), form, suffix);
}

void Disassembler::Disassemble_ZtS_Pg_ZnS_Xm(const Instruction *instr) {
  const char *form = "{'Zt.s}, 'Pgl, ['Zn.s";
  const char *suffix = instr->GetRm() == 31 ? "]" : ", 'Xm]";
  Format(instr, mnemonic_.c_str(), form, suffix);
}

void Disassembler::Disassemble_XdSP_XnSP_Xm(const Instruction *instr) {
  const char *form = "'Xds, 'Xns";
  const char *suffix = instr->GetRm() == 31 ? "" : ", 'Xm";
  Format(instr, mnemonic_.c_str(), form, suffix);
}

void Disassembler::Disassemble_XdSP_XnSP_uimm6_uimm4(const Instruction *instr) {
  VIXL_STATIC_ASSERT(kMTETagGranuleInBytes == 16);
  const char *form = "'Xds, 'Xns, #'u2116*16, #'u1310";
  Format(instr, mnemonic_.c_str(), form);
}

void Disassembler::Disassemble_Xd_XnSP_Xm(const Instruction *instr) {
  const char *form = "'Rd, 'Xns, 'Rm";
  Format(instr, mnemonic_.c_str(), form);
}

void Disassembler::Disassemble_Xd_XnSP_XmSP(const Instruction *instr) {
  if ((form_hash_ == Hash("subps_64s_dp_2src")) && (instr->GetRd() == 31)) {
    Format(instr, "cmpp", "'Xns, 'Xms");
  } else {
    const char *form = "'Xd, 'Xns, 'Xms";
    Format(instr, mnemonic_.c_str(), form);
  }
}

void Disassembler::DisassembleMTEStoreTagPair(const Instruction *instr) {
  const char *form = "'Xt, 'Xt2, ['Xns";
  const char *suffix = NULL;
  switch (form_hash_) {
    case Hash("stgp_64_ldstpair_off"):
      suffix = ", #'s2115*16]";
      break;
    case Hash("stgp_64_ldstpair_post"):
      suffix = "], #'s2115*16";
      break;
    case Hash("stgp_64_ldstpair_pre"):
      suffix = ", #'s2115*16]!";
      break;
    default:
      mnemonic_ = "unimplemented";
      break;
  }

  if (instr->GetImmLSPair() == 0) {
    suffix = "]";
  }

  Format(instr, mnemonic_.c_str(), form, suffix);
}

void Disassembler::DisassembleMTEStoreTag(const Instruction *instr) {
  const char *form = "'Xds, ['Xns";
  const char *suffix = NULL;
  switch (form_hash_) {
    case Hash("st2g_64soffset_ldsttags"):
    case Hash("stg_64soffset_ldsttags"):
    case Hash("stz2g_64soffset_ldsttags"):
    case Hash("stzg_64soffset_ldsttags"):
      suffix = ", #'s2012*16]";
      break;
    case Hash("st2g_64spost_ldsttags"):
    case Hash("stg_64spost_ldsttags"):
    case Hash("stz2g_64spost_ldsttags"):
    case Hash("stzg_64spost_ldsttags"):
      suffix = "], #'s2012*16";
      break;
    case Hash("st2g_64spre_ldsttags"):
    case Hash("stg_64spre_ldsttags"):
    case Hash("stz2g_64spre_ldsttags"):
    case Hash("stzg_64spre_ldsttags"):
      suffix = ", #'s2012*16]!";
      break;
    default:
      mnemonic_ = "unimplemented";
      break;
  }

  if (instr->GetImmLS() == 0) {
    suffix = "]";
  }

  Format(instr, mnemonic_.c_str(), form, suffix);
}

void Disassembler::DisassembleMTELoadTag(const Instruction *instr) {
  const char *form =
      (instr->GetImmLS() == 0) ? "'Xt, ['Xns]" : "'Xt, ['Xns, #'s2012*16]";
  Format(instr, mnemonic_.c_str(), form);
}

void Disassembler::ProcessOutput(const Instruction * /*instr*/) {
  // The base disasm does nothing more than disassembling into a buffer.
}


void Disassembler::AppendRegisterNameToOutput(const Instruction *instr,
                                              const CPURegister &reg) {
  USE(instr);
  VIXL_ASSERT(reg.IsValid());
  char reg_char;

  if (reg.IsRegister()) {
    reg_char = reg.Is64Bits() ? 'x' : 'w';
  } else {
    VIXL_ASSERT(reg.IsVRegister());
    switch (reg.GetSizeInBits()) {
      case kBRegSize:
        reg_char = 'b';
        break;
      case kHRegSize:
        reg_char = 'h';
        break;
      case kSRegSize:
        reg_char = 's';
        break;
      case kDRegSize:
        reg_char = 'd';
        break;
      default:
        VIXL_ASSERT(reg.Is128Bits());
        reg_char = 'q';
    }
  }

  if (reg.IsVRegister() || !(reg.Aliases(sp) || reg.Aliases(xzr))) {
    // A core or scalar/vector register: [wx]0 - 30, [bhsdq]0 - 31.
    AppendToOutput("%c%d", reg_char, reg.GetCode());
  } else if (reg.Aliases(sp)) {
    // Disassemble w31/x31 as stack pointer wsp/sp.
    AppendToOutput("%s", reg.Is64Bits() ? "sp" : "wsp");
  } else {
    // Disassemble w31/x31 as zero register wzr/xzr.
    AppendToOutput("%czr", reg_char);
  }
}


void Disassembler::AppendPCRelativeOffsetToOutput(const Instruction *instr,
                                                  int64_t offset) {
  USE(instr);
  if (offset < 0) {
    // Cast to uint64_t so that INT64_MIN is handled in a well-defined way.
    uint64_t abs_offset = -static_cast<uint64_t>(offset);
    AppendToOutput("#-0x%" PRIx64, abs_offset);
  } else {
    AppendToOutput("#+0x%" PRIx64, offset);
  }
}


void Disassembler::AppendAddressToOutput(const Instruction *instr,
                                         const void *addr) {
  USE(instr);
  AppendToOutput("(addr 0x%" PRIxPTR ")", reinterpret_cast<uintptr_t>(addr));
}


void Disassembler::AppendCodeAddressToOutput(const Instruction *instr,
                                             const void *addr) {
  AppendAddressToOutput(instr, addr);
}


void Disassembler::AppendDataAddressToOutput(const Instruction *instr,
                                             const void *addr) {
  AppendAddressToOutput(instr, addr);
}


void Disassembler::AppendCodeRelativeAddressToOutput(const Instruction *instr,
                                                     const void *addr) {
  USE(instr);
  int64_t rel_addr = CodeRelativeAddress(addr);
  if (rel_addr >= 0) {
    AppendToOutput("(addr 0x%" PRIx64 ")", rel_addr);
  } else {
    AppendToOutput("(addr -0x%" PRIx64 ")", -rel_addr);
  }
}


void Disassembler::AppendCodeRelativeCodeAddressToOutput(
    const Instruction *instr, const void *addr) {
  AppendCodeRelativeAddressToOutput(instr, addr);
}


void Disassembler::AppendCodeRelativeDataAddressToOutput(
    const Instruction *instr, const void *addr) {
  AppendCodeRelativeAddressToOutput(instr, addr);
}


void Disassembler::MapCodeAddress(int64_t base_address,
                                  const Instruction *instr_address) {
  set_code_address_offset(base_address -
                          reinterpret_cast<intptr_t>(instr_address));
}
int64_t Disassembler::CodeRelativeAddress(const void *addr) {
  return reinterpret_cast<intptr_t>(addr) + code_address_offset();
}


void Disassembler::Format(const Instruction *instr,
                          const char *mnemonic,
                          const char *format0,
                          const char *format1) {
  if ((mnemonic == NULL) || (format0 == NULL)) {
    VisitUnallocated(instr);
  } else {
    ResetOutput();
    Substitute(instr, mnemonic);
    if (format0[0] != 0) {  // Not a zero-length string.
      VIXL_ASSERT(buffer_pos_ < buffer_size_);
      buffer_[buffer_pos_++] = ' ';
      Substitute(instr, format0);
      // TODO: consider using a zero-length string here, too.
      if (format1 != NULL) {
        Substitute(instr, format1);
      }
    }
    VIXL_ASSERT(buffer_pos_ < buffer_size_);
    buffer_[buffer_pos_] = 0;
    ProcessOutput(instr);
  }
}

void Disassembler::FormatWithDecodedMnemonic(const Instruction *instr,
                                             const char *format0,
                                             const char *format1) {
  Format(instr, mnemonic_.c_str(), format0, format1);
}

void Disassembler::Substitute(const Instruction *instr, const char *string) {
  char chr = *string++;
  while (chr != '\0') {
    if (chr == '\'') {
      string += SubstituteField(instr, string);
    } else {
      VIXL_ASSERT(buffer_pos_ < buffer_size_);
      buffer_[buffer_pos_++] = chr;
    }
    chr = *string++;
  }
}


int Disassembler::SubstituteField(const Instruction *instr,
                                  const char *format) {
  switch (format[0]) {
    // NB. The remaining substitution prefix upper-case characters are: JU.
    case 'R':  // Register. X or W, selected by sf (or alternative) bit.
    case 'F':  // FP register. S or D, selected by type field.
    case 'V':  // Vector register, V, vector format.
    case 'Z':  // Scalable vector register.
    case 'W':
    case 'X':
    case 'B':
    case 'H':
    case 'S':
    case 'D':
    case 'Q':
      return SubstituteRegisterField(instr, format);
    case 'P':
      return SubstitutePredicateRegisterField(instr, format);
    case 'I':
      return SubstituteImmediateField(instr, format);
    case 'L':
      return SubstituteLiteralField(instr, format);
    case 'N':
      return SubstituteShiftField(instr, format);
    case 'C':
      return SubstituteConditionField(instr, format);
    case 'E':
      return SubstituteExtendField(instr, format);
    case 'A':
      return SubstitutePCRelAddressField(instr, format);
    case 'T':
      return SubstituteBranchTargetField(instr, format);
    case 'O':
      return SubstituteLSRegOffsetField(instr, format);
    case 'M':
      return SubstituteBarrierField(instr, format);
    case 'K':
      return SubstituteCrField(instr, format);
    case 'G':
      return SubstituteSysOpField(instr, format);
    case 'p':
      return SubstitutePrefetchField(instr, format);
    case 'u':
    case 's':
      return SubstituteIntField(instr, format);
    case 't':
      return SubstituteSVESize(instr, format);
    case '?':
      return SubstituteTernary(instr, format);
    default: {
      VIXL_UNREACHABLE();
      return 1;
    }
  }
}

std::pair<unsigned, unsigned> Disassembler::GetRegNumForField(
    const Instruction *instr, char reg_prefix, const char *field) {
  unsigned reg_num = UINT_MAX;
  unsigned field_len = 1;

  switch (field[0]) {
    case 'd':
      reg_num = instr->GetRd();
      break;
    case 'n':
      reg_num = instr->GetRn();
      break;
    case 'm':
      reg_num = instr->GetRm();
      break;
    case 'e':
      // This is register Rm, but using a 4-bit specifier. Used in NEON
      // by-element instructions.
      reg_num = instr->GetRmLow16();
      break;
    case 'a':
      reg_num = instr->GetRa();
      break;
    case 's':
      reg_num = instr->GetRs();
      break;
    case 't':
      reg_num = instr->GetRt();
      break;
    default:
      VIXL_UNREACHABLE();
  }

  switch (field[1]) {
    case '2':
    case '3':
    case '4':
      if ((reg_prefix == 'V') || (reg_prefix == 'Z')) {  // t2/3/4, n2/3/4
        VIXL_ASSERT((field[0] == 't') || (field[0] == 'n'));
        reg_num = (reg_num + field[1] - '1') % 32;
        field_len++;
      } else {
        VIXL_ASSERT((field[0] == 't') && (field[1] == '2'));
        reg_num = instr->GetRt2();
        field_len++;
      }
      break;
    case '+':  // Rt+, Rs+ (ie. Rt + 1, Rs + 1)
      VIXL_ASSERT((reg_prefix == 'W') || (reg_prefix == 'X'));
      VIXL_ASSERT((field[0] == 's') || (field[0] == 't'));
      reg_num++;
      field_len++;
      break;
    case 's':  // Core registers that are (w)sp rather than zr.
      VIXL_ASSERT((reg_prefix == 'W') || (reg_prefix == 'X'));
      reg_num = (reg_num == kZeroRegCode) ? kSPRegInternalCode : reg_num;
      field_len++;
      break;
  }

  VIXL_ASSERT(reg_num != UINT_MAX);
  return std::make_pair(reg_num, field_len);
}

int Disassembler::SubstituteRegisterField(const Instruction *instr,
                                          const char *format) {
  unsigned field_len = 1;  // Initially, count only the first character.

  // The first character of the register format field, eg R, X, S, etc.
  char reg_prefix = format[0];

  // Pointer to the character after the prefix. This may be one of the standard
  // symbols representing a register encoding, or a two digit bit position,
  // handled by the following code.
  const char *reg_field = &format[1];

  if (reg_prefix == 'R') {
    bool is_x = instr->GetSixtyFourBits();
    if (strspn(reg_field, "0123456789") == 2) {  // r20d, r31n, etc.
      // Core W or X registers where the type is determined by a specified bit
      // position, eg. 'R20d, 'R05n. This is like the 'Rd syntax, where bit 31
      // is implicitly used to select between W and X.
      int bitpos = ((reg_field[0] - '0') * 10) + (reg_field[1] - '0');
      VIXL_ASSERT(bitpos <= 31);
      is_x = (instr->ExtractBit(bitpos) == 1);
      reg_field = &format[3];
      field_len += 2;
    }
    reg_prefix = is_x ? 'X' : 'W';
  }

  std::pair<unsigned, unsigned> rn =
      GetRegNumForField(instr, reg_prefix, reg_field);
  unsigned reg_num = rn.first;
  field_len += rn.second;

  if (reg_field[0] == 'm') {
    switch (reg_field[1]) {
      // Handle registers tagged with b (bytes), z (instruction), or
      // r (registers), used for address updates in NEON load/store
      // instructions.
      case 'r':
      case 'b':
      case 'z': {
        VIXL_ASSERT(reg_prefix == 'X');
        field_len = 3;
        char *eimm;
        int imm = static_cast<int>(strtol(&reg_field[2], &eimm, 10));
        field_len += eimm - &reg_field[2];
        if (reg_num == 31) {
          switch (reg_field[1]) {
            case 'z':
              imm *= (1 << instr->GetNEONLSSize());
              break;
            case 'r':
              imm *= (instr->GetNEONQ() == 0) ? kDRegSizeInBytes
                                              : kQRegSizeInBytes;
              break;
            case 'b':
              break;
          }
          AppendToOutput("#%d", imm);
          return field_len;
        }
        break;
      }
    }
  }

  CPURegister::RegisterType reg_type = CPURegister::kRegister;
  unsigned reg_size = kXRegSize;

  if (reg_prefix == 'F') {
    switch (instr->GetFPType()) {
      case 3:
        reg_prefix = 'H';
        break;
      case 0:
        reg_prefix = 'S';
        break;
      default:
        reg_prefix = 'D';
    }
  }

  switch (reg_prefix) {
    case 'W':
      reg_type = CPURegister::kRegister;
      reg_size = kWRegSize;
      break;
    case 'X':
      reg_type = CPURegister::kRegister;
      reg_size = kXRegSize;
      break;
    case 'B':
      reg_type = CPURegister::kVRegister;
      reg_size = kBRegSize;
      break;
    case 'H':
      reg_type = CPURegister::kVRegister;
      reg_size = kHRegSize;
      break;
    case 'S':
      reg_type = CPURegister::kVRegister;
      reg_size = kSRegSize;
      break;
    case 'D':
      reg_type = CPURegister::kVRegister;
      reg_size = kDRegSize;
      break;
    case 'Q':
      reg_type = CPURegister::kVRegister;
      reg_size = kQRegSize;
      break;
    case 'V':
      if (reg_field[1] == 'v') {
        reg_type = CPURegister::kVRegister;
        reg_size = 1 << (instr->GetSVESize() + 3);
        field_len++;
        break;
      }
      AppendToOutput("v%d", reg_num);
      return field_len;
    case 'Z':
      AppendToOutput("z%d", reg_num);
      return field_len;
    default:
      VIXL_UNREACHABLE();
  }

  AppendRegisterNameToOutput(instr, CPURegister(reg_num, reg_size, reg_type));

  return field_len;
}

int Disassembler::SubstitutePredicateRegisterField(const Instruction *instr,
                                                   const char *format) {
  VIXL_ASSERT(format[0] == 'P');
  switch (format[1]) {
    // This field only supports P register that are always encoded in the same
    // position.
    case 'd':
    case 't':
      AppendToOutput("p%u", instr->GetPt());
      break;
    case 'n':
      AppendToOutput("p%u", instr->GetPn());
      break;
    case 'm':
      AppendToOutput("p%u", instr->GetPm());
      break;
    case 'g':
      VIXL_ASSERT(format[2] == 'l');
      AppendToOutput("p%u", instr->GetPgLow8());
      return 3;
    default:
      VIXL_UNREACHABLE();
  }
  return 2;
}

int Disassembler::SubstituteImmediateField(const Instruction *instr,
                                           const char *format) {
  VIXL_ASSERT(format[0] == 'I');

  switch (format[1]) {
    case 'M': {  // IMoveImm, IMoveNeg or IMoveLSL.
      if (format[5] == 'L') {
        AppendToOutput("#0x%" PRIx32, instr->GetImmMoveWide());
        if (instr->GetShiftMoveWide() > 0) {
          AppendToOutput(", lsl #%" PRId32, 16 * instr->GetShiftMoveWide());
        }
      } else {
        VIXL_ASSERT((format[5] == 'I') || (format[5] == 'N'));
        uint64_t imm = static_cast<uint64_t>(instr->GetImmMoveWide())
                       << (16 * instr->GetShiftMoveWide());
        if (format[5] == 'N') imm = ~imm;
        if (!instr->GetSixtyFourBits()) imm &= UINT64_C(0xffffffff);
        AppendToOutput("#0x%" PRIx64, imm);
      }
      return 8;
    }
    case 'L': {
      switch (format[2]) {
        case 'L': {  // ILLiteral - Immediate Load Literal.
          AppendToOutput("pc%+" PRId32,
                         instr->GetImmLLiteral() *
                             static_cast<int>(kLiteralEntrySize));
          return 9;
        }
        case 'S': {  // ILS - Immediate Load/Store.
                     // ILSi - As above, but an index field which must not be
                     // omitted even if it is zero.
          bool is_index = format[3] == 'i';
          if (is_index || (instr->GetImmLS() != 0)) {
            AppendToOutput(", #%" PRId32, instr->GetImmLS());
          }
          return is_index ? 4 : 3;
        }
        case 'P': {  // ILPx - Immediate Load/Store Pair, x = access size.
                     // ILPxi - As above, but an index field which must not be
                     // omitted even if it is zero.
          VIXL_ASSERT((format[3] >= '0') && (format[3] <= '9'));
          bool is_index = format[4] == 'i';
          if (is_index || (instr->GetImmLSPair() != 0)) {
            // format[3] is the scale value. Convert to a number.
            int scale = 1 << (format[3] - '0');
            AppendToOutput(", #%" PRId32, instr->GetImmLSPair() * scale);
          }
          return is_index ? 5 : 4;
        }
        case 'U': {  // ILU - Immediate Load/Store Unsigned.
          if (instr->GetImmLSUnsigned() != 0) {
            int shift = instr->GetSizeLS();
            AppendToOutput(", #%" PRId32, instr->GetImmLSUnsigned() << shift);
          }
          return 3;
        }
        case 'A': {  // ILA - Immediate Load with pointer authentication.
          if (instr->GetImmLSPAC() != 0) {
            AppendToOutput(", #%" PRId32, instr->GetImmLSPAC());
          }
          return 3;
        }
        default: {
          VIXL_UNIMPLEMENTED();
          return 0;
        }
      }
    }
    case 'C': {  // ICondB - Immediate Conditional Branch.
      int64_t offset = instr->GetImmCondBranch() << 2;
      AppendPCRelativeOffsetToOutput(instr, offset);
      return 6;
    }
    case 'A': {  // IAddSub.
      int64_t imm = instr->GetImmAddSub() << (12 * instr->GetImmAddSubShift());
      AppendToOutput("#0x%" PRIx64 " (%" PRId64 ")", imm, imm);
      return 7;
    }
    case 'F': {  // IFP, IFPNeon, IFPSve or IFPFBits.
      int imm8 = 0;
      int len = strlen("IFP");
      switch (format[3]) {
        case 'F':
          VIXL_ASSERT(strncmp(format, "IFPFBits", strlen("IFPFBits")) == 0);
          AppendToOutput("#%" PRId32, 64 - instr->GetFPScale());
          return strlen("IFPFBits");
        case 'N':
          VIXL_ASSERT(strncmp(format, "IFPNeon", strlen("IFPNeon")) == 0);
          imm8 = instr->GetImmNEONabcdefgh();
          len += strlen("Neon");
          break;
        case 'S':
          VIXL_ASSERT(strncmp(format, "IFPSve", strlen("IFPSve")) == 0);
          imm8 = instr->ExtractBits(12, 5);
          len += strlen("Sve");
          break;
        default:
          VIXL_ASSERT(strncmp(format, "IFP", strlen("IFP")) == 0);
          imm8 = instr->GetImmFP();
          break;
      }
      AppendToOutput("#0x%" PRIx32 " (%.4f)",
                     imm8,
                     Instruction::Imm8ToFP32(imm8));
      return len;
    }
    case 'H': {  // IH - ImmHint
      AppendToOutput("#%" PRId32, instr->GetImmHint());
      return 2;
    }
    case 'T': {  // ITri - Immediate Triangular Encoded.
      if (format[4] == 'S') {
        VIXL_ASSERT((format[5] == 'v') && (format[6] == 'e'));
        switch (format[7]) {
          case 'l':
            // SVE logical immediate encoding.
            AppendToOutput("#0x%" PRIx64, instr->GetSVEImmLogical());
            return 8;
          case 'p': {
            // SVE predicated shift immediate encoding, lsl.
            std::pair<int, int> shift_and_lane_size =
                instr->GetSVEImmShiftAndLaneSizeLog2(
                    /* is_predicated = */ true);
            int lane_bits = 8 << shift_and_lane_size.second;
            AppendToOutput("#%" PRId32, lane_bits - shift_and_lane_size.first);
            return 8;
          }
          case 'q': {
            // SVE predicated shift immediate encoding, asr and lsr.
            std::pair<int, int> shift_and_lane_size =
                instr->GetSVEImmShiftAndLaneSizeLog2(
                    /* is_predicated = */ true);
            AppendToOutput("#%" PRId32, shift_and_lane_size.first);
            return 8;
          }
          case 'r': {
            // SVE unpredicated shift immediate encoding, left shifts.
            std::pair<int, int> shift_and_lane_size =
                instr->GetSVEImmShiftAndLaneSizeLog2(
                    /* is_predicated = */ false);
            int lane_bits = 8 << shift_and_lane_size.second;
            AppendToOutput("#%" PRId32, lane_bits - shift_and_lane_size.first);
            return 8;
          }
          case 's': {
            // SVE unpredicated shift immediate encoding, right shifts.
            std::pair<int, int> shift_and_lane_size =
                instr->GetSVEImmShiftAndLaneSizeLog2(
                    /* is_predicated = */ false);
            AppendToOutput("#%" PRId32, shift_and_lane_size.first);
            return 8;
          }
          default:
            VIXL_UNREACHABLE();
            return 0;
        }
      } else {
        AppendToOutput("#0x%" PRIx64, instr->GetImmLogical());
        return 4;
      }
    }
    case 'N': {  // INzcv.
      int nzcv = (instr->GetNzcv() << Flags_offset);
      AppendToOutput("#%c%c%c%c",
                     ((nzcv & NFlag) == 0) ? 'n' : 'N',
                     ((nzcv & ZFlag) == 0) ? 'z' : 'Z',
                     ((nzcv & CFlag) == 0) ? 'c' : 'C',
                     ((nzcv & VFlag) == 0) ? 'v' : 'V');
      return 5;
    }
    case 'P': {  // IP - Conditional compare.
      AppendToOutput("#%" PRId32, instr->GetImmCondCmp());
      return 2;
    }
    case 'B': {  // Bitfields.
      return SubstituteBitfieldImmediateField(instr, format);
    }
    case 'E': {  // IExtract.
      AppendToOutput("#%" PRId32, instr->GetImmS());
      return 8;
    }
    case 't': {  // It - Test and branch bit.
      AppendToOutput("#%" PRId32,
                     (instr->GetImmTestBranchBit5() << 5) |
                         instr->GetImmTestBranchBit40());
      return 2;
    }
    case 'S': {  // ISveSvl - SVE 'mul vl' immediate for structured ld/st.
      VIXL_ASSERT(strncmp(format, "ISveSvl", 7) == 0);
      int imm = instr->ExtractSignedBits(19, 16);
      if (imm != 0) {
        int reg_count = instr->ExtractBits(22, 21) + 1;
        AppendToOutput(", #%d, mul vl", imm * reg_count);
      }
      return 7;
    }
    case 's': {  // Is - Shift (immediate).
      switch (format[2]) {
        case 'R': {  // IsR - right shifts.
          int shift = 16 << HighestSetBitPosition(instr->GetImmNEONImmh());
          shift -= instr->GetImmNEONImmhImmb();
          AppendToOutput("#%d", shift);
          return 3;
        }
        case 'L': {  // IsL - left shifts.
          int shift = instr->GetImmNEONImmhImmb();
          shift -= 8 << HighestSetBitPosition(instr->GetImmNEONImmh());
          AppendToOutput("#%d", shift);
          return 3;
        }
        default: {
          VIXL_UNIMPLEMENTED();
          return 0;
        }
      }
    }
    case 'D': {  // IDebug - HLT and BRK instructions.
      AppendToOutput("#0x%" PRIx32, instr->GetImmException());
      return 6;
    }
    case 'U': {  // IUdf - UDF immediate.
      AppendToOutput("#0x%" PRIx32, instr->GetImmUdf());
      return 4;
    }
    case 'V': {  // Immediate Vector.
      switch (format[2]) {
        case 'E': {  // IVExtract.
          AppendToOutput("#%" PRId32, instr->GetImmNEONExt());
          return 9;
        }
        case 'B': {  // IVByElemIndex.
          int ret = strlen("IVByElemIndex");
          uint32_t vm_index = instr->GetNEONH() << 2;
          vm_index |= instr->GetNEONL() << 1;
          vm_index |= instr->GetNEONM();

          static const char *format_rot = "IVByElemIndexRot";
          static const char *format_fhm = "IVByElemIndexFHM";
          if (strncmp(format, format_rot, strlen(format_rot)) == 0) {
            // FCMLA uses 'H' bit index when SIZE is 2, else H:L
            VIXL_ASSERT((instr->GetNEONSize() == 1) ||
                        (instr->GetNEONSize() == 2));
            vm_index >>= instr->GetNEONSize();
            ret = static_cast<int>(strlen(format_rot));
          } else if (strncmp(format, format_fhm, strlen(format_fhm)) == 0) {
            // Nothing to do - FMLAL and FMLSL use H:L:M.
            ret = static_cast<int>(strlen(format_fhm));
          } else {
            if (instr->GetNEONSize() == 2) {
              // S-sized elements use H:L.
              vm_index >>= 1;
            } else if (instr->GetNEONSize() == 3) {
              // D-sized elements use H.
              vm_index >>= 2;
            }
          }
          AppendToOutput("%d", vm_index);
          return ret;
        }
        case 'I': {  // INS element.
          if (strncmp(format, "IVInsIndex", strlen("IVInsIndex")) == 0) {
            unsigned rd_index, rn_index;
            unsigned imm5 = instr->GetImmNEON5();
            unsigned imm4 = instr->GetImmNEON4();
            int tz = CountTrailingZeros(imm5, 32);
            if (tz <= 3) {  // Defined for tz = 0 to 3 only.
              rd_index = imm5 >> (tz + 1);
              rn_index = imm4 >> tz;
              if (strncmp(format, "IVInsIndex1", strlen("IVInsIndex1")) == 0) {
                AppendToOutput("%d", rd_index);
                return strlen("IVInsIndex1");
              } else if (strncmp(format,
                                 "IVInsIndex2",
                                 strlen("IVInsIndex2")) == 0) {
                AppendToOutput("%d", rn_index);
                return strlen("IVInsIndex2");
              }
            }
            return 0;
          } else if (strncmp(format,
                             "IVInsSVEIndex",
                             strlen("IVInsSVEIndex")) == 0) {
            std::pair<int, int> index_and_lane_size =
                instr->GetSVEPermuteIndexAndLaneSizeLog2();
            AppendToOutput("%d", index_and_lane_size.first);
            return strlen("IVInsSVEIndex");
          }
          VIXL_FALLTHROUGH();
        }
        case 'L': {  // IVLSLane[0123] - suffix indicates access size shift.
          AppendToOutput("%d", instr->GetNEONLSIndex(format[8] - '0'));
          return 9;
        }
        case 'M': {  // Modified Immediate cases.
          if (strncmp(format, "IVMIImm8", strlen("IVMIImm8")) == 0) {
            uint64_t imm8 = instr->GetImmNEONabcdefgh();
            AppendToOutput("#0x%" PRIx64, imm8);
            return strlen("IVMIImm8");
          } else if (strncmp(format, "IVMIImm", strlen("IVMIImm")) == 0) {
            uint64_t imm8 = instr->GetImmNEONabcdefgh();
            uint64_t imm = 0;
            for (int i = 0; i < 8; ++i) {
              if (imm8 & (1 << i)) {
                imm |= (UINT64_C(0xff) << (8 * i));
              }
            }
            AppendToOutput("#0x%" PRIx64, imm);
            return strlen("IVMIImm");
          } else if (strncmp(format,
                             "IVMIShiftAmt1",
                             strlen("IVMIShiftAmt1")) == 0) {
            int cmode = instr->GetNEONCmode();
            int shift_amount = 8 * ((cmode >> 1) & 3);
            AppendToOutput("#%d", shift_amount);
            return strlen("IVMIShiftAmt1");
          } else if (strncmp(format,
                             "IVMIShiftAmt2",
                             strlen("IVMIShiftAmt2")) == 0) {
            int cmode = instr->GetNEONCmode();
            int shift_amount = 8 << (cmode & 1);
            AppendToOutput("#%d", shift_amount);
            return strlen("IVMIShiftAmt2");
          } else {
            VIXL_UNIMPLEMENTED();
            return 0;
          }
        }
        default: {
          VIXL_UNIMPLEMENTED();
          return 0;
        }
      }
    }
    case 'X': {  // IX - CLREX instruction.
      AppendToOutput("#0x%" PRIx32, instr->GetCRm());
      return 2;
    }
    case 'Y': {  // IY - system register immediate.
      switch (instr->GetImmSystemRegister()) {
        case NZCV:
          AppendToOutput("nzcv");
          break;
        case FPCR:
          AppendToOutput("fpcr");
          break;
        case RNDR:
          AppendToOutput("rndr");
          break;
        case RNDRRS:
          AppendToOutput("rndrrs");
          break;
        default:
          AppendToOutput("S%d_%d_c%d_c%d_%d",
                         instr->GetSysOp0(),
                         instr->GetSysOp1(),
                         instr->GetCRn(),
                         instr->GetCRm(),
                         instr->GetSysOp2());
          break;
      }
      return 2;
    }
    case 'R': {  // IR - Rotate right into flags.
      switch (format[2]) {
        case 'r': {  // IRr - Rotate amount.
          AppendToOutput("#%d", instr->GetImmRMIFRotation());
          return 3;
        }
        default: {
          VIXL_UNIMPLEMENTED();
          return 0;
        }
      }
    }
    case 'p': {  // Ipc - SVE predicate constraint specifier.
      VIXL_ASSERT(format[2] == 'c');
      unsigned pattern = instr->GetImmSVEPredicateConstraint();
      switch (pattern) {
        // VL1-VL8 are encoded directly.
        case SVE_VL1:
        case SVE_VL2:
        case SVE_VL3:
        case SVE_VL4:
        case SVE_VL5:
        case SVE_VL6:
        case SVE_VL7:
        case SVE_VL8:
          AppendToOutput("vl%u", pattern);
          break;
        // VL16-VL256 are encoded as log2(N) + c.
        case SVE_VL16:
        case SVE_VL32:
        case SVE_VL64:
        case SVE_VL128:
        case SVE_VL256:
          AppendToOutput("vl%u", 16 << (pattern - SVE_VL16));
          break;
        // Special cases.
        case SVE_POW2:
          AppendToOutput("pow2");
          break;
        case SVE_MUL4:
          AppendToOutput("mul4");
          break;
        case SVE_MUL3:
          AppendToOutput("mul3");
          break;
        case SVE_ALL:
          AppendToOutput("all");
          break;
        default:
          AppendToOutput("#0x%x", pattern);
          break;
      }
      return 3;
    }
    default: {
      VIXL_UNIMPLEMENTED();
      return 0;
    }
  }
}


int Disassembler::SubstituteBitfieldImmediateField(const Instruction *instr,
                                                   const char *format) {
  VIXL_ASSERT((format[0] == 'I') && (format[1] == 'B'));
  unsigned r = instr->GetImmR();
  unsigned s = instr->GetImmS();

  switch (format[2]) {
    case 'r': {  // IBr.
      AppendToOutput("#%d", r);
      return 3;
    }
    case 's': {  // IBs+1 or IBs-r+1.
      if (format[3] == '+') {
        AppendToOutput("#%d", s + 1);
        return 5;
      } else {
        VIXL_ASSERT(format[3] == '-');
        AppendToOutput("#%d", s - r + 1);
        return 7;
      }
    }
    case 'Z': {  // IBZ-r.
      VIXL_ASSERT((format[3] == '-') && (format[4] == 'r'));
      unsigned reg_size =
          (instr->GetSixtyFourBits() == 1) ? kXRegSize : kWRegSize;
      AppendToOutput("#%d", reg_size - r);
      return 5;
    }
    default: {
      VIXL_UNREACHABLE();
      return 0;
    }
  }
}


int Disassembler::SubstituteLiteralField(const Instruction *instr,
                                         const char *format) {
  VIXL_ASSERT(strncmp(format, "LValue", 6) == 0);
  USE(format);

  const void *address = instr->GetLiteralAddress<const void *>();
  switch (instr->Mask(LoadLiteralMask)) {
    case LDR_w_lit:
    case LDR_x_lit:
    case LDRSW_x_lit:
    case LDR_s_lit:
    case LDR_d_lit:
    case LDR_q_lit:
      AppendCodeRelativeDataAddressToOutput(instr, address);
      break;
    case PRFM_lit: {
      // Use the prefetch hint to decide how to print the address.
      switch (instr->GetPrefetchHint()) {
        case 0x0:  // PLD: prefetch for load.
        case 0x2:  // PST: prepare for store.
          AppendCodeRelativeDataAddressToOutput(instr, address);
          break;
        case 0x1:  // PLI: preload instructions.
          AppendCodeRelativeCodeAddressToOutput(instr, address);
          break;
        case 0x3:  // Unallocated hint.
          AppendCodeRelativeAddressToOutput(instr, address);
          break;
      }
      break;
    }
    default:
      VIXL_UNREACHABLE();
  }

  return 6;
}


int Disassembler::SubstituteShiftField(const Instruction *instr,
                                       const char *format) {
  VIXL_ASSERT(format[0] == 'N');
  VIXL_ASSERT(instr->GetShiftDP() <= 0x3);

  switch (format[1]) {
    case 'D': {  // NDP.
      VIXL_ASSERT(instr->GetShiftDP() != ROR);
      VIXL_FALLTHROUGH();
    }
    case 'L': {  // NLo.
      if (instr->GetImmDPShift() != 0) {
        const char *shift_type[] = {"lsl", "lsr", "asr", "ror"};
        AppendToOutput(", %s #%" PRId32,
                       shift_type[instr->GetShiftDP()],
                       instr->GetImmDPShift());
      }
      return 3;
    }
    case 'S': {  // NSveS (SVE structured load/store indexing shift).
      VIXL_ASSERT(strncmp(format, "NSveS", 5) == 0);
      int msz = instr->ExtractBits(24, 23);
      if (msz > 0) {
        AppendToOutput(", lsl #%d", msz);
      }
      return 5;
    }
    default:
      VIXL_UNIMPLEMENTED();
      return 0;
  }
}


int Disassembler::SubstituteConditionField(const Instruction *instr,
                                           const char *format) {
  VIXL_ASSERT(format[0] == 'C');
  const char *condition_code[] = {"eq",
                                  "ne",
                                  "hs",
                                  "lo",
                                  "mi",
                                  "pl",
                                  "vs",
                                  "vc",
                                  "hi",
                                  "ls",
                                  "ge",
                                  "lt",
                                  "gt",
                                  "le",
                                  "al",
                                  "nv"};
  int cond;
  switch (format[1]) {
    case 'B':
      cond = instr->GetConditionBranch();
      break;
    case 'I': {
      cond = InvertCondition(static_cast<Condition>(instr->GetCondition()));
      break;
    }
    default:
      cond = instr->GetCondition();
  }
  AppendToOutput("%s", condition_code[cond]);
  return 4;
}


int Disassembler::SubstitutePCRelAddressField(const Instruction *instr,
                                              const char *format) {
  VIXL_ASSERT((strcmp(format, "AddrPCRelByte") == 0) ||  // Used by `adr`.
              (strcmp(format, "AddrPCRelPage") == 0));   // Used by `adrp`.

  int64_t offset = instr->GetImmPCRel();

  // Compute the target address based on the effective address (after applying
  // code_address_offset). This is required for correct behaviour of adrp.
  const Instruction *base = instr + code_address_offset();
  if (format[9] == 'P') {
    offset *= kPageSize;
    base = AlignDown(base, kPageSize);
  }
  // Strip code_address_offset before printing, so we can use the
  // semantically-correct AppendCodeRelativeAddressToOutput.
  const void *target =
      reinterpret_cast<const void *>(base + offset - code_address_offset());

  AppendPCRelativeOffsetToOutput(instr, offset);
  AppendToOutput(" ");
  AppendCodeRelativeAddressToOutput(instr, target);
  return 13;
}


int Disassembler::SubstituteBranchTargetField(const Instruction *instr,
                                              const char *format) {
  VIXL_ASSERT(strncmp(format, "TImm", 4) == 0);

  int64_t offset = 0;
  switch (format[5]) {
    // BImmUncn - unconditional branch immediate.
    case 'n':
      offset = instr->GetImmUncondBranch();
      break;
    // BImmCond - conditional branch immediate.
    case 'o':
      offset = instr->GetImmCondBranch();
      break;
    // BImmCmpa - compare and branch immediate.
    case 'm':
      offset = instr->GetImmCmpBranch();
      break;
    // BImmTest - test and branch immediate.
    case 'e':
      offset = instr->GetImmTestBranch();
      break;
    default:
      VIXL_UNIMPLEMENTED();
  }
  offset *= static_cast<int>(kInstructionSize);
  const void *target_address = reinterpret_cast<const void *>(instr + offset);
  VIXL_STATIC_ASSERT(sizeof(*instr) == 1);

  AppendPCRelativeOffsetToOutput(instr, offset);
  AppendToOutput(" ");
  AppendCodeRelativeCodeAddressToOutput(instr, target_address);

  return 8;
}


int Disassembler::SubstituteExtendField(const Instruction *instr,
                                        const char *format) {
  VIXL_ASSERT(strncmp(format, "Ext", 3) == 0);
  VIXL_ASSERT(instr->GetExtendMode() <= 7);
  USE(format);

  const char *extend_mode[] =
      {"uxtb", "uxth", "uxtw", "uxtx", "sxtb", "sxth", "sxtw", "sxtx"};

  // If rd or rn is SP, uxtw on 32-bit registers and uxtx on 64-bit
  // registers becomes lsl.
  if (((instr->GetRd() == kZeroRegCode) || (instr->GetRn() == kZeroRegCode)) &&
      (((instr->GetExtendMode() == UXTW) && (instr->GetSixtyFourBits() == 0)) ||
       (instr->GetExtendMode() == UXTX))) {
    if (instr->GetImmExtendShift() > 0) {
      AppendToOutput(", lsl #%" PRId32, instr->GetImmExtendShift());
    }
  } else {
    AppendToOutput(", %s", extend_mode[instr->GetExtendMode()]);
    if (instr->GetImmExtendShift() > 0) {
      AppendToOutput(" #%" PRId32, instr->GetImmExtendShift());
    }
  }
  return 3;
}


int Disassembler::SubstituteLSRegOffsetField(const Instruction *instr,
                                             const char *format) {
  VIXL_ASSERT(strncmp(format, "Offsetreg", 9) == 0);
  const char *extend_mode[] = {"undefined",
                               "undefined",
                               "uxtw",
                               "lsl",
                               "undefined",
                               "undefined",
                               "sxtw",
                               "sxtx"};
  USE(format);

  unsigned shift = instr->GetImmShiftLS();
  Extend ext = static_cast<Extend>(instr->GetExtendMode());
  char reg_type = ((ext == UXTW) || (ext == SXTW)) ? 'w' : 'x';

  unsigned rm = instr->GetRm();
  if (rm == kZeroRegCode) {
    AppendToOutput("%czr", reg_type);
  } else {
    AppendToOutput("%c%d", reg_type, rm);
  }

  // Extend mode UXTX is an alias for shift mode LSL here.
  if (!((ext == UXTX) && (shift == 0))) {
    AppendToOutput(", %s", extend_mode[ext]);
    if (shift != 0) {
      AppendToOutput(" #%d", instr->GetSizeLS());
    }
  }
  return 9;
}


int Disassembler::SubstitutePrefetchField(const Instruction *instr,
                                          const char *format) {
  VIXL_ASSERT(format[0] == 'p');
  USE(format);

  bool is_sve =
      (strncmp(format, "prefSVEOp", strlen("prefSVEOp")) == 0) ? true : false;
  int placeholder_length = is_sve ? 9 : 6;
  static const char *stream_options[] = {"keep", "strm"};

  auto get_hints = [](bool want_sve_hint) -> std::vector<std::string> {
    static const std::vector<std::string> sve_hints = {"ld", "st"};
    static const std::vector<std::string> core_hints = {"ld", "li", "st"};
    return (want_sve_hint) ? sve_hints : core_hints;
  };

  std::vector<std::string> hints = get_hints(is_sve);
  unsigned hint =
      is_sve ? instr->GetSVEPrefetchHint() : instr->GetPrefetchHint();
  unsigned target = instr->GetPrefetchTarget() + 1;
  unsigned stream = instr->GetPrefetchStream();

  if ((hint >= hints.size()) || (target > 3)) {
    // Unallocated prefetch operations.
    if (is_sve) {
      std::bitset<4> prefetch_mode(instr->GetSVEImmPrefetchOperation());
      AppendToOutput("#0b%s", prefetch_mode.to_string().c_str());
    } else {
      std::bitset<5> prefetch_mode(instr->GetImmPrefetchOperation());
      AppendToOutput("#0b%s", prefetch_mode.to_string().c_str());
    }
  } else {
    VIXL_ASSERT(stream < ArrayLength(stream_options));
    AppendToOutput("p%sl%d%s",
                   hints[hint].c_str(),
                   target,
                   stream_options[stream]);
  }
  return placeholder_length;
}

int Disassembler::SubstituteBarrierField(const Instruction *instr,
                                         const char *format) {
  VIXL_ASSERT(format[0] == 'M');
  USE(format);

  static const char *options[4][4] = {{"sy (0b0000)", "oshld", "oshst", "osh"},
                                      {"sy (0b0100)", "nshld", "nshst", "nsh"},
                                      {"sy (0b1000)", "ishld", "ishst", "ish"},
                                      {"sy (0b1100)", "ld", "st", "sy"}};
  int domain = instr->GetImmBarrierDomain();
  int type = instr->GetImmBarrierType();

  AppendToOutput("%s", options[domain][type]);
  return 1;
}

int Disassembler::SubstituteSysOpField(const Instruction *instr,
                                       const char *format) {
  VIXL_ASSERT(format[0] == 'G');
  int op = -1;
  switch (format[1]) {
    case '1':
      op = instr->GetSysOp1();
      break;
    case '2':
      op = instr->GetSysOp2();
      break;
    default:
      VIXL_UNREACHABLE();
  }
  AppendToOutput("#%d", op);
  return 2;
}

int Disassembler::SubstituteCrField(const Instruction *instr,
                                    const char *format) {
  VIXL_ASSERT(format[0] == 'K');
  int cr = -1;
  switch (format[1]) {
    case 'n':
      cr = instr->GetCRn();
      break;
    case 'm':
      cr = instr->GetCRm();
      break;
    default:
      VIXL_UNREACHABLE();
  }
  AppendToOutput("C%d", cr);
  return 2;
}

int Disassembler::SubstituteIntField(const Instruction *instr,
                                     const char *format) {
  VIXL_ASSERT((format[0] == 'u') || (format[0] == 's'));

  // A generic signed or unsigned int field uses a placeholder of the form
  // 'sAABB and 'uAABB respectively where AA and BB are two digit bit positions
  // between 00 and 31, and AA >= BB. The placeholder is substituted with the
  // decimal integer represented by the bits in the instruction between
  // positions AA and BB inclusive.
  //
  // In addition, split fields can be represented using 'sAABB:CCDD, where CCDD
  // become the least-significant bits of the result, and bit AA is the sign bit
  // (if 's is used).
  int32_t bits = 0;
  int width = 0;
  const char *c = format;
  do {
    c++;  // Skip the 'u', 's' or ':'.
    VIXL_ASSERT(strspn(c, "0123456789") == 4);
    int msb = ((c[0] - '0') * 10) + (c[1] - '0');
    int lsb = ((c[2] - '0') * 10) + (c[3] - '0');
    c += 4;  // Skip the characters we just read.
    int chunk_width = msb - lsb + 1;
    VIXL_ASSERT((chunk_width > 0) && (chunk_width < 32));
    bits = (bits << chunk_width) | (instr->ExtractBits(msb, lsb));
    width += chunk_width;
  } while (*c == ':');
  VIXL_ASSERT(IsUintN(width, bits));

  if (format[0] == 's') {
    bits = ExtractSignedBitfield32(width - 1, 0, bits);
  }

  if (*c == '+') {
    // A "+n" trailing the format specifier indicates the extracted value should
    // be incremented by n. This is for cases where the encoding is zero-based,
    // but range of values is not, eg. values [1, 16] encoded as [0, 15]
    char *new_c;
    uint64_t value = strtoul(c + 1, &new_c, 10);
    c = new_c;
    VIXL_ASSERT(IsInt32(value));
    bits += value;
  } else if (*c == '*') {
    // Similarly, a "*n" trailing the format specifier indicates the extracted
    // value should be multiplied by n. This is for cases where the encoded
    // immediate is scaled, for example by access size.
    char *new_c;
    uint64_t value = strtoul(c + 1, &new_c, 10);
    c = new_c;
    VIXL_ASSERT(IsInt32(value));
    bits *= value;
  }

  AppendToOutput("%d", bits);

  return static_cast<int>(c - format);
}

int Disassembler::SubstituteSVESize(const Instruction *instr,
                                    const char *format) {
  USE(format);
  VIXL_ASSERT(format[0] == 't');

  static const char sizes[] = {'b', 'h', 's', 'd', 'q'};
  unsigned size_in_bytes_log2 = instr->GetSVESize();
  int placeholder_length = 1;
  switch (format[1]) {
    case 'f':  // 'tf - FP size encoded in <18:17>
      placeholder_length++;
      size_in_bytes_log2 = instr->ExtractBits(18, 17);
      break;
    case 'l':
      placeholder_length++;
      if (format[2] == 's') {
        // 'tls: Loads and stores
        size_in_bytes_log2 = instr->ExtractBits(22, 21);
        placeholder_length++;
        if (format[3] == 's') {
          // Sign extension load.
          unsigned msize = instr->ExtractBits(24, 23);
          if (msize > size_in_bytes_log2) size_in_bytes_log2 ^= 0x3;
          placeholder_length++;
        }
      } else {
        // 'tl: Logical operations
        size_in_bytes_log2 = instr->GetSVEBitwiseImmLaneSizeInBytesLog2();
      }
      break;
    case 'm':  // 'tmsz
      VIXL_ASSERT(strncmp(format, "tmsz", 4) == 0);
      placeholder_length += 3;
      size_in_bytes_log2 = instr->ExtractBits(24, 23);
      break;
    case 'i': {  // 'ti: indices.
      std::pair<int, int> index_and_lane_size =
          instr->GetSVEPermuteIndexAndLaneSizeLog2();
      placeholder_length++;
      size_in_bytes_log2 = index_and_lane_size.second;
      break;
    }
    case 's':
      if (format[2] == 'z') {
        VIXL_ASSERT((format[3] == 'p') || (format[3] == 's') ||
                    (format[3] == 'd'));
        bool is_predicated = (format[3] == 'p');
        std::pair<int, int> shift_and_lane_size =
            instr->GetSVEImmShiftAndLaneSizeLog2(is_predicated);
        size_in_bytes_log2 = shift_and_lane_size.second;
        if (format[3] == 'd') {  // Double size lanes.
          size_in_bytes_log2++;
        }
        placeholder_length += 3;  // skip "sz(p|s|d)"
      }
      break;
    case 'h':
      // Half size of the lane size field.
      size_in_bytes_log2 -= 1;
      placeholder_length++;
      break;
    case 'q':
      // Quarter size of the lane size field.
      size_in_bytes_log2 -= 2;
      placeholder_length++;
      break;
    default:
      break;
  }

  VIXL_ASSERT(size_in_bytes_log2 < ArrayLength(sizes));
  AppendToOutput("%c", sizes[size_in_bytes_log2]);

  return placeholder_length;
}

int Disassembler::SubstituteTernary(const Instruction *instr,
                                    const char *format) {
  VIXL_ASSERT((format[0] == '?') && (format[3] == ':'));

  // The ternary substitution of the format "'?bb:TF" is replaced by a single
  // character, either T or F, depending on the value of the bit at position
  // bb in the instruction. For example, "'?31:xw" is substituted with "x" if
  // bit 31 is true, and "w" otherwise.
  VIXL_ASSERT(strspn(&format[1], "0123456789") == 2);
  char *c;
  uint64_t value = strtoul(&format[1], &c, 10);
  VIXL_ASSERT(value < (kInstructionSize * kBitsPerByte));
  VIXL_ASSERT((*c == ':') && (strlen(c) >= 3));  // Minimum of ":TF"
  c++;
  AppendToOutput("%c", c[1 - instr->ExtractBit(static_cast<int>(value))]);
  return 6;
}

void Disassembler::ResetOutput() {
  buffer_pos_ = 0;
  buffer_[buffer_pos_] = 0;
}


void Disassembler::AppendToOutput(const char *format, ...) {
  va_list args;
  va_start(args, format);
  buffer_pos_ += vsnprintf(&buffer_[buffer_pos_],
                           buffer_size_ - buffer_pos_,
                           format,
                           args);
  va_end(args);
}


void PrintDisassembler::Disassemble(const Instruction *instr) {
  Decoder decoder;
  if (cpu_features_auditor_ != NULL) {
    decoder.AppendVisitor(cpu_features_auditor_);
  }
  decoder.AppendVisitor(this);
  decoder.Decode(instr);
}

void PrintDisassembler::DisassembleBuffer(const Instruction *start,
                                          const Instruction *end) {
  Decoder decoder;
  if (cpu_features_auditor_ != NULL) {
    decoder.AppendVisitor(cpu_features_auditor_);
  }
  decoder.AppendVisitor(this);
  decoder.Decode(start, end);
}

void PrintDisassembler::DisassembleBuffer(const Instruction *start,
                                          uint64_t size) {
  DisassembleBuffer(start, start + size);
}


void PrintDisassembler::ProcessOutput(const Instruction *instr) {
  int64_t address = CodeRelativeAddress(instr);

  uint64_t abs_address;
  const char *sign;
  if (signed_addresses_) {
    if (address < 0) {
      sign = "-";
      abs_address = -static_cast<uint64_t>(address);
    } else {
      // Leave a leading space, to maintain alignment.
      sign = " ";
      abs_address = address;
    }
  } else {
    sign = "";
    abs_address = address;
  }

  int bytes_printed = fprintf(stream_,
                              "%s0x%016" PRIx64 "  %08" PRIx32 "\t\t%s",
                              sign,
                              abs_address,
                              instr->GetInstructionBits(),
                              GetOutput());
  if (cpu_features_auditor_ != NULL) {
    CPUFeatures needs = cpu_features_auditor_->GetInstructionFeatures();
    needs.Remove(cpu_features_auditor_->GetAvailableFeatures());
    if (needs != CPUFeatures::None()) {
      // Try to align annotations. This value is arbitrary, but based on looking
      // good with most instructions. Note that, for historical reasons, the
      // disassembly itself is printed with tab characters, so bytes_printed is
      // _not_ equivalent to the number of occupied screen columns. However, the
      // prefix before the tabs is always the same length, so the annotation
      // indentation does not change from one line to the next.
      const int indent_to = 70;
      // Always allow some space between the instruction and the annotation.
      const int min_pad = 2;

      int pad = std::max(min_pad, (indent_to - bytes_printed));
      fprintf(stream_, "%*s", pad, "");

      std::stringstream features;
      features << needs;
      fprintf(stream_,
              "%s%s%s",
              cpu_features_prefix_,
              features.str().c_str(),
              cpu_features_suffix_);
    }
  }
  fprintf(stream_, "\n");
}

}  // namespace aarch64
}  // namespace vixl<|MERGE_RESOLUTION|>--- conflicted
+++ resolved
@@ -668,39 +668,33 @@
        &Disassembler::VisitSVELoadAndBroadcastQOWord_ScalarPlusImm},
       {"ld1roh_z_p_br_contiguous"_h,
        &Disassembler::VisitSVELoadAndBroadcastQOWord_ScalarPlusScalar},
-<<<<<<< HEAD
-      {"usdot_z_zzzi_s", &Disassembler::VisitSVEMulIndex},
-      {"sudot_z_zzzi_s", &Disassembler::VisitSVEMulIndex},
-      {"usdot_asimdsame2_d", &Disassembler::VisitNEON3SameExtra},
-      {"addg_64_addsub_immtags",
-       &Disassembler::Disassemble_XdSP_XnSP_uimm6_uimm4},
-      {"gmi_64g_dp_2src", &Disassembler::Disassemble_Xd_XnSP_Xm},
-      {"irg_64i_dp_2src", &Disassembler::Disassemble_XdSP_XnSP_Xm},
-      {"ldg_64loffset_ldsttags", &Disassembler::DisassembleMTELoadTag},
-      {"st2g_64soffset_ldsttags", &Disassembler::DisassembleMTEStoreTag},
-      {"st2g_64spost_ldsttags", &Disassembler::DisassembleMTEStoreTag},
-      {"st2g_64spre_ldsttags", &Disassembler::DisassembleMTEStoreTag},
-      {"stgp_64_ldstpair_off", &Disassembler::DisassembleMTEStoreTagPair},
-      {"stgp_64_ldstpair_post", &Disassembler::DisassembleMTEStoreTagPair},
-      {"stgp_64_ldstpair_pre", &Disassembler::DisassembleMTEStoreTagPair},
-      {"stg_64soffset_ldsttags", &Disassembler::DisassembleMTEStoreTag},
-      {"stg_64spost_ldsttags", &Disassembler::DisassembleMTEStoreTag},
-      {"stg_64spre_ldsttags", &Disassembler::DisassembleMTEStoreTag},
-      {"stz2g_64soffset_ldsttags", &Disassembler::DisassembleMTEStoreTag},
-      {"stz2g_64spost_ldsttags", &Disassembler::DisassembleMTEStoreTag},
-      {"stz2g_64spre_ldsttags", &Disassembler::DisassembleMTEStoreTag},
-      {"stzg_64soffset_ldsttags", &Disassembler::DisassembleMTEStoreTag},
-      {"stzg_64spost_ldsttags", &Disassembler::DisassembleMTEStoreTag},
-      {"stzg_64spre_ldsttags", &Disassembler::DisassembleMTEStoreTag},
-      {"subg_64_addsub_immtags",
-       &Disassembler::Disassemble_XdSP_XnSP_uimm6_uimm4},
-      {"subps_64s_dp_2src", &Disassembler::Disassemble_Xd_XnSP_XmSP},
-      {"subp_64s_dp_2src", &Disassembler::Disassemble_Xd_XnSP_XmSP},
-=======
       {"usdot_z_zzzi_s"_h, &Disassembler::VisitSVEMulIndex},
       {"sudot_z_zzzi_s"_h, &Disassembler::VisitSVEMulIndex},
       {"usdot_asimdsame2_d"_h, &Disassembler::VisitNEON3SameExtra},
->>>>>>> b43d6ef2
+      {"addg_64_addsub_immtags"_h,
+       &Disassembler::Disassemble_XdSP_XnSP_uimm6_uimm4},
+      {"gmi_64g_dp_2src"_h, &Disassembler::Disassemble_Xd_XnSP_Xm},
+      {"irg_64i_dp_2src"_h, &Disassembler::Disassemble_XdSP_XnSP_Xm},
+      {"ldg_64loffset_ldsttags"_h, &Disassembler::DisassembleMTELoadTag},
+      {"st2g_64soffset_ldsttags"_h, &Disassembler::DisassembleMTEStoreTag},
+      {"st2g_64spost_ldsttags"_h, &Disassembler::DisassembleMTEStoreTag},
+      {"st2g_64spre_ldsttags"_h, &Disassembler::DisassembleMTEStoreTag},
+      {"stgp_64_ldstpair_off"_h, &Disassembler::DisassembleMTEStoreTagPair},
+      {"stgp_64_ldstpair_post"_h, &Disassembler::DisassembleMTEStoreTagPair},
+      {"stgp_64_ldstpair_pre"_h, &Disassembler::DisassembleMTEStoreTagPair},
+      {"stg_64soffset_ldsttags"_h, &Disassembler::DisassembleMTEStoreTag},
+      {"stg_64spost_ldsttags"_h, &Disassembler::DisassembleMTEStoreTag},
+      {"stg_64spre_ldsttags"_h, &Disassembler::DisassembleMTEStoreTag},
+      {"stz2g_64soffset_ldsttags"_h, &Disassembler::DisassembleMTEStoreTag},
+      {"stz2g_64spost_ldsttags"_h, &Disassembler::DisassembleMTEStoreTag},
+      {"stz2g_64spre_ldsttags"_h, &Disassembler::DisassembleMTEStoreTag},
+      {"stzg_64soffset_ldsttags"_h, &Disassembler::DisassembleMTEStoreTag},
+      {"stzg_64spost_ldsttags"_h, &Disassembler::DisassembleMTEStoreTag},
+      {"stzg_64spre_ldsttags"_h, &Disassembler::DisassembleMTEStoreTag},
+      {"subg_64_addsub_immtags"_h,
+       &Disassembler::Disassemble_XdSP_XnSP_uimm6_uimm4},
+      {"subps_64s_dp_2src"_h, &Disassembler::Disassemble_Xd_XnSP_XmSP},
+      {"subp_64s_dp_2src"_h, &Disassembler::Disassemble_Xd_XnSP_XmSP},
   };
   return &form_to_visitor;
 }  // NOLINT(readability/fn_size)
@@ -1993,11 +1987,7 @@
     case "dsb_bo_barriers"_h:
       form = "'M";
       break;
-<<<<<<< HEAD
-    case Hash("sys_cr_systeminstrs"): {
-=======
-    case "sys_cr_systeminstrs"_h:
->>>>>>> b43d6ef2
+    case "sys_cr_systeminstrs"_h: {
       mnemonic = "dc";
       suffix = ", 'Xt";
 
