--- conflicted
+++ resolved
@@ -6265,21 +6265,17 @@
                                  const LogicVRegister& src) {
   SimVRegister tmp;
   LogicVRegister srctmp = mov(kFormat2D, tmp, src);
-  dst.ClearForWrite(vform);
-  VIXL_ASSERT(LaneSizeInBitsFromFormat(vform) == kSRegSize);
-<<<<<<< HEAD
-
   int input_lane_count = LaneCountFromFormat(vform);
   if (IsSVEFormat(vform)) {
+    mov(kFormatVnB, tmp, src);
     input_lane_count /= 2;
   }
 
+  dst.ClearForWrite(vform);
+  VIXL_ASSERT(LaneSizeInBitsFromFormat(vform) == kSRegSize);
+
   for (int i = 0; i < input_lane_count; i++) {
-    dst.SetFloat(i, FPToFloat(src.Float<double>(i), FPRoundOdd, ReadDN()));
-=======
-  for (int i = 0; i < LaneCountFromFormat(vform); i++) {
     dst.SetFloat(i, FPToFloat(srctmp.Float<double>(i), FPRoundOdd, ReadDN()));
->>>>>>> 202f1c03
   }
   return dst;
 }
