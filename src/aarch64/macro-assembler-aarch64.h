--- conflicted
+++ resolved
@@ -3671,7 +3671,6 @@
     SingleEmissionCheckScope guard(this);
     clasta(rd, pg, rn, zm);
   }
-<<<<<<< HEAD
   void Clasta(const VRegister& vd,
               const PRegister& pg,
               const VRegister& vn,
@@ -6328,8 +6327,6 @@
   UseScratchRegisterScope* GetCurrentScratchRegisterScope() {
     return current_scratch_scope_;
   }
-=======
->>>>>>> 991ee198
 
   // Like printf, but print at run-time from generated code.
   //
@@ -6386,19 +6383,6 @@
   // Will output the flags.
   void Log(TraceParameters parameters);
 
-<<<<<<< HEAD
-  // Enable or disable instrumentation when an Instrument visitor is attached to
-  // the simulator.
-  void EnableInstrumentation();
-  void DisableInstrumentation();
-
-  // Add a marker to the instrumentation data produced by an Instrument visitor.
-  // The name is a two character string that will be attached to the marker in
-  // the output data.
-  void AnnotateInstrumentation(const char* marker_name);
-
-=======
->>>>>>> 991ee198
   // Enable or disable CPU features dynamically. This mechanism allows users to
   // strictly check the use of CPU features in different regions of code.
   void SetSimulatorCPUFeatures(const CPUFeatures& features);
